--- conflicted
+++ resolved
@@ -1,15 +1,13 @@
 # Changelog
 
-<<<<<<< HEAD
 # Unreleased
 
 * Fix for receiving data over payload channel
-=======
+
 # 0.8.5
 
 * Fix types for `round_trip_time` and `bitrate_by_layer` fields `ProducerStat` and `ConsumerStat`
 * Accumulation of worker fixes
->>>>>>> 8d0811f0
 
 # 0.8.4
 
