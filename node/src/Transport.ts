--- conflicted
+++ resolved
@@ -700,19 +700,14 @@
 		}
 
 		// This may throw.
-<<<<<<< HEAD
-		const rtpParameters : RtpParameters = utils.clone(ortc.getConsumerRtpParameters(
-			producer.consumableRtpParameters, rtpCapabilities!, pipe));
-=======
-		const rtpParameters = ortc.getConsumerRtpParameters(
+		const rtpParameters = utils.clone(ortc.getConsumerRtpParameters(
 			{
 				consumableRtpParameters : producer.consumableRtpParameters,
 				remoteRtpCapabilities   : rtpCapabilities!,
 				pipe,
 				enableRtx
 			}
-		);
->>>>>>> 181ce8a1
+		));
 
 		// Set MID.
 		if (!pipe)
@@ -761,7 +756,9 @@
 				.find((c) => c.payloadType === codec.payloadType);
 
 			if (mapping)
+			{
 				codec.payloadType = mapping.mappedPayloadType;
+			}
 
 			if (codec?.parameters?.apt)
 			{
@@ -769,7 +766,9 @@
 					.find((c) => c.payloadType === codec.parameters.apt);
 
 				if (aptMapping)
+				{
 					codec.parameters.apt = aptMapping.mappedPayloadType;
+				}
 			}
 		}
 
@@ -782,7 +781,9 @@
 					.find((c) => c.payloadType === encoding.codecPayloadType);
 
 				if (mapping)
+				{
 					encoding.codecPayloadType = mapping.mappedPayloadType;
+				}
 			}
 		}
 
@@ -793,7 +794,9 @@
 				.find((he) => he.id === headerExtension.id);
 
 			if (mapping)
+			{
 				headerExtension.id = mapping.mappedId;
+			}
 		}
 
 		const data =
