--- conflicted
+++ resolved
@@ -149,14 +149,9 @@
 		void CloseProducersAndConsumers();
 		void ListenServerClosed();
 		// Subclasses must also invoke the parent Close().
-<<<<<<< HEAD
-		virtual void FillJson(json& jsonObject) const;
-		virtual void FillJsonStats(json& jsonArray);
-		void SetTargetIncomingBitrate(uint32_t bitrate);
-=======
 		flatbuffers::Offset<FBS::Transport::Stats> FillBufferStats(flatbuffers::FlatBufferBuilder& builder);
 		flatbuffers::Offset<FBS::Transport::Dump> FillBuffer(flatbuffers::FlatBufferBuilder& builder) const;
->>>>>>> d3bd4091
+        void SetTargetIncomingBitrate(uint32_t bitrate);
 
 		/* Methods inherited from Channel::ChannelSocket::RequestHandler. */
 	public:
@@ -210,13 +205,10 @@
 		void ComputeOutgoingDesiredBitrate(bool forceBitrate = false);
 		void EmitTraceEventProbationType(RTC::RtpPacket* packet) const;
 		void EmitTraceEventBweType(RTC::TransportCongestionControlClient::Bitrates& bitrates) const;
-<<<<<<< HEAD
-		void UpdateMaxIncomingBitrate();
-=======
 		void CheckNoProducer(const std::string& producerId) const;
 		void CheckNoDataProducer(const std::string& dataProducerId) const;
 		void CheckNoDataConsumer(const std::string& dataConsumerId) const;
->>>>>>> d3bd4091
+        void UpdateMaxIncomingBitrate();
 
 		/* Pure virtual methods inherited from RTC::Producer::Listener. */
 	public:
@@ -344,12 +336,8 @@
 		absl::flat_hash_map<std::string, RTC::DataConsumer*> mapDataConsumers;
 		absl::flat_hash_map<uint32_t, RTC::Consumer*> mapSsrcConsumer;
 		absl::flat_hash_map<uint32_t, RTC::Consumer*> mapRtxSsrcConsumer;
-<<<<<<< HEAD
-		Timer* rtcpTimer{ nullptr };
-		Timer* bweFeedbackTimer{ nullptr };
-=======
 		TimerHandle* rtcpTimer{ nullptr };
->>>>>>> d3bd4091
+        TimerHandle* bweFeedbackTimer{ nullptr };
 		std::shared_ptr<RTC::TransportCongestionControlClient> tccClient{ nullptr };
 		std::shared_ptr<RTC::TransportCongestionControlServer> tccServer{ nullptr };
 #ifdef ENABLE_RTC_SENDER_BANDWIDTH_ESTIMATOR
