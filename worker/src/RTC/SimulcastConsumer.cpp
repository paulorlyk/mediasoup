--- conflicted
+++ resolved
@@ -136,29 +136,11 @@
 		// Call the parent method.
 		auto base = RTC::Consumer::FillBuffer(builder);
 		// Add rtpStream.
-<<<<<<< HEAD
-		this->rtpStream->FillJson(jsonObject["rtpStream"]);
-
-		// Add consumerRtpMapping.
-		consumerRtpMapping.FillJson(jsonObject);
-
-		// Add preferredSpatialLayer.
-		jsonObject["preferredSpatialLayer"] = this->preferredSpatialLayer;
-
-		// Add targetSpatialLayer.
-		jsonObject["targetSpatialLayer"] = this->targetSpatialLayer;
-
-		// Add currentSpatialLayer.
-		jsonObject["currentSpatialLayer"] = this->currentSpatialLayer;
-
-		// Add preferredTemporalLayer.
-		jsonObject["preferredTemporalLayer"] = this->preferredTemporalLayer;
-
-		// Add targetTemporalLayer.
-		jsonObject["targetTemporalLayer"] = this->targetTemporalLayer;
-=======
 		std::vector<flatbuffers::Offset<FBS::RtpStream::Dump>> rtpStreams;
 		rtpStreams.emplace_back(this->rtpStream->FillBuffer(builder));
+
+      // Add consumerRtpMapping.
+      consumerRtpMapping.FillJson(jsonObject);
 
 		auto dump = FBS::Consumer::CreateConsumerDumpDirect(
 		  builder,
@@ -170,7 +152,6 @@
 		  this->preferredTemporalLayer,
 		  this->targetTemporalLayer,
 		  this->encodingContext->GetCurrentTemporalLayer());
->>>>>>> d3bd4091
 
 		return FBS::Consumer::CreateDumpResponse(builder, dump);
 	}
@@ -1358,14 +1339,9 @@
 		const auto* rtxCodec = this->rtpParameters.GetRtxCodecForEncoding(encoding);
 
 		if (rtxCodec && encoding.hasRtx)
-<<<<<<< HEAD
-			this->rtpStream->SetRtx(
-			  this->consumerRtpMapping.MapPayloadType(rtxCodec->payloadType), encoding.rtx.ssrc);
-=======
-		{
-			this->rtpStream->SetRtx(rtxCodec->payloadType, encoding.rtx.ssrc);
-		}
->>>>>>> d3bd4091
+        {
+            this->rtpStream->SetRtx(this->consumerRtpMapping.MapPayloadType(rtxCodec->payloadType), encoding.rtx.ssrc);
+        }
 	}
 
 	void SimulcastConsumer::RequestKeyFrames()
