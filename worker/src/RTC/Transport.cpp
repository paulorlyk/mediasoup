#define MS_CLASS "RTC::Transport"
// #define MS_LOG_DEV_LEVEL 3

#include "RTC/Transport.hpp"
#include "Logger.hpp"
#include "MediaSoupErrors.hpp"
#include "Utils.hpp"
#include "RTC/BweType.hpp"
#include "RTC/PipeConsumer.hpp"
#include "RTC/RTCP/FeedbackPs.hpp"
#include "RTC/RTCP/FeedbackPsAfb.hpp"
#include "RTC/RTCP/FeedbackPsRemb.hpp"
#include "RTC/RTCP/FeedbackRtp.hpp"
#include "RTC/RTCP/FeedbackRtpNack.hpp"
#include "RTC/RTCP/FeedbackRtpTransport.hpp"
#include "RTC/RTCP/XrDelaySinceLastRr.hpp"
#include "RTC/RtpDictionaries.hpp"
#include "RTC/SimpleConsumer.hpp"
#include "RTC/SimulcastConsumer.hpp"
#include "RTC/SvcConsumer.hpp"
#include <libwebrtc/modules/rtp_rtcp/include/rtp_rtcp_defines.h> // webrtc::RtpPacketSendInfo
#include <iterator>                                              // std::ostream_iterator
#include <map>                                                   // std::multimap
#include <sstream>                                               // std::ostringstream

namespace RTC
{
	static size_t DefaultSctpSendBufferSize{ 262144 }; // 2^18.
	static size_t MaxSctpSendBufferSize{ 268435456 };  // 2^28.

	/* Instance methods. */

	Transport::Transport(RTC::Shared* shared, const std::string& id, Listener* listener, json& data)
	  : id(id), shared(shared), listener(listener), recvRtxTransmission(1000u),
	    sendRtxTransmission(1000u), sendProbationTransmission(100u)
	{
		MS_TRACE();

		auto jsonDirectIt = data.find("direct");

		// clang-format off
		if (
			jsonDirectIt != data.end() &&
			jsonDirectIt->is_boolean() &&
			jsonDirectIt->get<bool>()
		)
		// clang-format on
		{
			this->direct = true;

			auto jsonMaxMessageSizeIt = data.find("maxMessageSize");

			// maxMessageSize is mandatory for direct Transports.
			// clang-format off
			if (
				jsonMaxMessageSizeIt == data.end() ||
				!Utils::Json::IsPositiveInteger(*jsonMaxMessageSizeIt)
			)
			// clang-format on
			{
				MS_THROW_TYPE_ERROR("wrong maxMessageSize (not a number)");
			}

			this->maxMessageSize = jsonMaxMessageSizeIt->get<size_t>();
		}

		auto jsonInitialAvailableOutgoingBitrateIt = data.find("initialAvailableOutgoingBitrate");

		if (jsonInitialAvailableOutgoingBitrateIt != data.end())
		{
			if (!Utils::Json::IsPositiveInteger(*jsonInitialAvailableOutgoingBitrateIt))
				MS_THROW_TYPE_ERROR("wrong initialAvailableOutgoingBitrate (not a number)");

			this->initialAvailableOutgoingBitrate = jsonInitialAvailableOutgoingBitrateIt->get<uint32_t>();
		}

		auto jsonEnableSctpIt = data.find("enableSctp");

		// clang-format off
		if (
			jsonEnableSctpIt != data.end() &&
			jsonEnableSctpIt->is_boolean() &&
			jsonEnableSctpIt->get<bool>()
		)
		// clang-format on
		{
			if (this->direct)
			{
				MS_THROW_TYPE_ERROR("cannot enable SCTP in a direct Transport");
			}

			auto jsonNumSctpStreamsIt     = data.find("numSctpStreams");
			auto jsonMaxSctpMessageSizeIt = data.find("maxSctpMessageSize");
			auto jsonSctpSendBufferSizeIt = data.find("sctpSendBufferSize");
			auto jsonIsDataChannelIt      = data.find("isDataChannel");

			// numSctpStreams is mandatory.
			// clang-format off
			if (
				jsonNumSctpStreamsIt == data.end() ||
				!jsonNumSctpStreamsIt->is_object()
			)
			// clang-format on
			{
				MS_THROW_TYPE_ERROR("wrong numSctpStreams (not an object)");
			}

			auto jsonOSIt  = jsonNumSctpStreamsIt->find("OS");
			auto jsonMISIt = jsonNumSctpStreamsIt->find("MIS");

			// numSctpStreams.OS and numSctpStreams.MIS are mandatory.
			// clang-format off
			if (
				jsonOSIt == jsonNumSctpStreamsIt->end() ||
				!Utils::Json::IsPositiveInteger(*jsonOSIt) ||
				jsonMISIt == jsonNumSctpStreamsIt->end() ||
				!Utils::Json::IsPositiveInteger(*jsonMISIt)
			)
			// clang-format on
			{
				MS_THROW_TYPE_ERROR("wrong numSctpStreams.OS and/or numSctpStreams.MIS (not a number)");
			}

			auto os  = jsonOSIt->get<uint16_t>();
			auto mis = jsonMISIt->get<uint16_t>();

			// maxSctpMessageSize is mandatory.
			// clang-format off
			if (
				jsonMaxSctpMessageSizeIt == data.end() ||
				!Utils::Json::IsPositiveInteger(*jsonMaxSctpMessageSizeIt)
			)
			// clang-format on
			{
				MS_THROW_TYPE_ERROR("wrong maxSctpMessageSize (not a number)");
			}

			this->maxMessageSize = jsonMaxSctpMessageSizeIt->get<size_t>();

			size_t sctpSendBufferSize;

			// sctpSendBufferSize is optional.
			if (jsonSctpSendBufferSizeIt != data.end())
			{
				if (!Utils::Json::IsPositiveInteger(*jsonSctpSendBufferSizeIt))
				{
					MS_THROW_TYPE_ERROR("wrong sctpSendBufferSize (not a number)");
				}

				sctpSendBufferSize = jsonSctpSendBufferSizeIt->get<size_t>();

				if (sctpSendBufferSize > MaxSctpSendBufferSize)
				{
					MS_THROW_TYPE_ERROR("wrong sctpSendBufferSize (maximum value exceeded)");
				}
			}
			else
			{
				sctpSendBufferSize = DefaultSctpSendBufferSize;
			}

			// isDataChannel is optional.
			bool isDataChannel{ false };

			if (jsonIsDataChannelIt != data.end() && jsonIsDataChannelIt->is_boolean())
				isDataChannel = jsonIsDataChannelIt->get<bool>();

			// This may throw.
			this->sctpAssociation = new RTC::SctpAssociation(
			  this, os, mis, this->maxMessageSize, sctpSendBufferSize, isDataChannel);
		}

		// Create the RTCP timer.
		this->rtcpTimer = new Timer(this);
	}

	Transport::~Transport()
	{
		MS_TRACE();

		// Set the destroying flag.
		this->destroying = true;

		// The destructor must delete and clear everything silently.

		// Delete all Producers.
		for (auto& kv : this->mapProducers)
		{
			auto* producer = kv.second;

			delete producer;
		}
		this->mapProducers.clear();

		// Delete all Consumers.
		for (auto& kv : this->mapConsumers)
		{
			auto* consumer = kv.second;

			delete consumer;
		}
		this->mapConsumers.clear();
		this->mapSsrcConsumer.clear();
		this->mapRtxSsrcConsumer.clear();

		// Delete all DataProducers.
		for (auto& kv : this->mapDataProducers)
		{
			auto* dataProducer = kv.second;

			delete dataProducer;
		}
		this->mapDataProducers.clear();

		// Delete all DataConsumers.
		for (auto& kv : this->mapDataConsumers)
		{
			auto* dataConsumer = kv.second;

			delete dataConsumer;
		}
		this->mapDataConsumers.clear();

		// Delete SCTP association.
		delete this->sctpAssociation;
		this->sctpAssociation = nullptr;

		// Delete the RTCP timer.
		delete this->rtcpTimer;
		this->rtcpTimer = nullptr;
<<<<<<< HEAD

		// Delete BWE feedback timer.
		delete this->bweFeedbackTimer;
		this->bweFeedbackTimer = nullptr;

		// Delete Transport-CC client.
		delete this->tccClient;
		this->tccClient = nullptr;

		// Delete Transport-CC server.
		delete this->tccServer;
		this->tccServer = nullptr;

#ifdef ENABLE_RTC_SENDER_BANDWIDTH_ESTIMATOR
		// Delete Sender BWE.
		delete this->senderBwe;
		this->senderBwe = nullptr;
#endif
=======
>>>>>>> 697394a4
	}

	void Transport::CloseProducersAndConsumers()
	{
		MS_TRACE();

		// This method is called by the Router and must notify him about all Producers
		// and Consumers that we are gonna close.
		//
		// The caller is supposed to delete this Transport instance after calling
		// this method.

		// Close all Producers.
		for (auto& kv : this->mapProducers)
		{
			auto* producer = kv.second;

			// Notify the listener.
			this->listener->OnTransportProducerClosed(this, producer);

			delete producer;
		}
		this->mapProducers.clear();

		// Delete all Consumers.
		for (auto& kv : this->mapConsumers)
		{
			auto* consumer = kv.second;

			// Notify the listener.
			this->listener->OnTransportConsumerClosed(this, consumer);

			delete consumer;
		}
		this->mapConsumers.clear();
		this->mapSsrcConsumer.clear();
		this->mapRtxSsrcConsumer.clear();

		// Delete all DataProducers.
		for (auto& kv : this->mapDataProducers)
		{
			auto* dataProducer = kv.second;

			// Notify the listener.
			this->listener->OnTransportDataProducerClosed(this, dataProducer);

			delete dataProducer;
		}
		this->mapDataProducers.clear();

		// Delete all DataConsumers.
		for (auto& kv : this->mapDataConsumers)
		{
			auto* dataConsumer = kv.second;

			// Notify the listener.
			this->listener->OnTransportDataConsumerClosed(this, dataConsumer);

			delete dataConsumer;
		}
		this->mapDataConsumers.clear();
	}

	void Transport::ListenServerClosed()
	{
		MS_TRACE();

		// Ask our parent Router to close/delete us.
		this->listener->OnTransportListenServerClosed(this);
	}

	void Transport::FillJson(json& jsonObject) const
	{
		MS_TRACE();

		// Add id.
		jsonObject["id"] = this->id;

		// Add direct.
		jsonObject["direct"] = this->direct;

		// Add producerIds.
		jsonObject["producerIds"] = json::array();
		auto jsonProducerIdsIt    = jsonObject.find("producerIds");

		for (const auto& kv : this->mapProducers)
		{
			const auto& producerId = kv.first;

			jsonProducerIdsIt->emplace_back(producerId);
		}

		// Add consumerIds.
		jsonObject["consumerIds"] = json::array();
		auto jsonConsumerIdsIt    = jsonObject.find("consumerIds");

		for (const auto& kv : this->mapConsumers)
		{
			const auto& consumerId = kv.first;

			jsonConsumerIdsIt->emplace_back(consumerId);
		}

		// Add mapSsrcConsumerId.
		jsonObject["mapSsrcConsumerId"] = json::object();
		auto jsonMapSsrcConsumerId      = jsonObject.find("mapSsrcConsumerId");

		for (const auto& kv : this->mapSsrcConsumer)
		{
			auto ssrc      = kv.first;
			auto* consumer = kv.second;

			(*jsonMapSsrcConsumerId)[std::to_string(ssrc)] = consumer->id;
		}

		// Add mapRtxSsrcConsumerId.
		jsonObject["mapRtxSsrcConsumerId"] = json::object();
		auto jsonMapRtxSsrcConsumerId      = jsonObject.find("mapRtxSsrcConsumerId");

		for (const auto& kv : this->mapRtxSsrcConsumer)
		{
			auto ssrc      = kv.first;
			auto* consumer = kv.second;

			(*jsonMapRtxSsrcConsumerId)[std::to_string(ssrc)] = consumer->id;
		}

		// Add dataProducerIds.
		jsonObject["dataProducerIds"] = json::array();
		auto jsonDataProducerIdsIt    = jsonObject.find("dataProducerIds");

		for (const auto& kv : this->mapDataProducers)
		{
			const auto& dataProducerId = kv.first;

			jsonDataProducerIdsIt->emplace_back(dataProducerId);
		}

		// Add dataConsumerIds.
		jsonObject["dataConsumerIds"] = json::array();
		auto jsonDataConsumerIdsIt    = jsonObject.find("dataConsumerIds");

		for (const auto& kv : this->mapDataConsumers)
		{
			const auto& dataConsumerId = kv.first;

			jsonDataConsumerIdsIt->emplace_back(dataConsumerId);
		}

		// Add headerExtensionIds.
		jsonObject["recvRtpHeaderExtensions"] = json::object();
		auto jsonRtpHeaderExtensionsIt        = jsonObject.find("recvRtpHeaderExtensions");

		if (this->recvRtpHeaderExtensionIds.mid != 0u)
			(*jsonRtpHeaderExtensionsIt)["mid"] = this->recvRtpHeaderExtensionIds.mid;

		if (this->recvRtpHeaderExtensionIds.rid != 0u)
			(*jsonRtpHeaderExtensionsIt)["rid"] = this->recvRtpHeaderExtensionIds.rid;

		if (this->recvRtpHeaderExtensionIds.rrid != 0u)
			(*jsonRtpHeaderExtensionsIt)["rrid"] = this->recvRtpHeaderExtensionIds.rrid;

		if (this->recvRtpHeaderExtensionIds.absSendTime != 0u)
			(*jsonRtpHeaderExtensionsIt)["absSendTime"] = this->recvRtpHeaderExtensionIds.absSendTime;

		if (this->recvRtpHeaderExtensionIds.transportWideCc01 != 0u)
			(*jsonRtpHeaderExtensionsIt)["transportWideCc01"] =
			  this->recvRtpHeaderExtensionIds.transportWideCc01;

		// Add rtpListener.
		this->rtpListener.FillJson(jsonObject["rtpListener"]);

		// Add maxMessageSize.
		jsonObject["maxMessageSize"] = this->maxMessageSize;

		if (this->sctpAssociation)
		{
			// Add sctpParameters.
			this->sctpAssociation->FillJson(jsonObject["sctpParameters"]);

			// Add sctpState.
			switch (this->sctpAssociation->GetState())
			{
				case RTC::SctpAssociation::SctpState::NEW:
					jsonObject["sctpState"] = "new";
					break;
				case RTC::SctpAssociation::SctpState::CONNECTING:
					jsonObject["sctpState"] = "connecting";
					break;
				case RTC::SctpAssociation::SctpState::CONNECTED:
					jsonObject["sctpState"] = "connected";
					break;
				case RTC::SctpAssociation::SctpState::FAILED:
					jsonObject["sctpState"] = "failed";
					break;
				case RTC::SctpAssociation::SctpState::CLOSED:
					jsonObject["sctpState"] = "closed";
					break;
			}

			// Add sctpListener.
			this->sctpListener.FillJson(jsonObject["sctpListener"]);
		}

		// Add traceEventTypes.
		std::vector<std::string> traceEventTypes;
		std::ostringstream traceEventTypesStream;

		if (this->traceEventTypes.probation)
			traceEventTypes.emplace_back("probation");
		if (this->traceEventTypes.bwe)
			traceEventTypes.emplace_back("bwe");

		if (!traceEventTypes.empty())
		{
			std::copy(
			  traceEventTypes.begin(),
			  traceEventTypes.end() - 1,
			  std::ostream_iterator<std::string>(traceEventTypesStream, ","));
			traceEventTypesStream << traceEventTypes.back();
		}

		jsonObject["traceEventTypes"] = traceEventTypesStream.str();
	}

	void Transport::FillJsonStats(json& jsonArray)
	{
		MS_TRACE();

		auto nowMs = DepLibUV::GetTimeMs();

		jsonArray.emplace_back(json::value_t::object);
		auto& jsonObject = jsonArray[0];

		// Add transportId.
		jsonObject["transportId"] = this->id;

		// Add timestamp.
		jsonObject["timestamp"] = nowMs;

		if (this->sctpAssociation)
		{
			// Add sctpState.
			switch (this->sctpAssociation->GetState())
			{
				case RTC::SctpAssociation::SctpState::NEW:
					jsonObject["sctpState"] = "new";
					break;
				case RTC::SctpAssociation::SctpState::CONNECTING:
					jsonObject["sctpState"] = "connecting";
					break;
				case RTC::SctpAssociation::SctpState::CONNECTED:
					jsonObject["sctpState"] = "connected";
					break;
				case RTC::SctpAssociation::SctpState::FAILED:
					jsonObject["sctpState"] = "failed";
					break;
				case RTC::SctpAssociation::SctpState::CLOSED:
					jsonObject["sctpState"] = "closed";
					break;
			}
		}

		// Add bytesReceived.
		jsonObject["bytesReceived"] = this->recvTransmission.GetBytes();

		// Add recvBitrate.
		jsonObject["recvBitrate"] = this->recvTransmission.GetRate(nowMs);

		// Add bytesSent.
		jsonObject["bytesSent"] = this->sendTransmission.GetBytes();

		// Add sendBitrate.
		jsonObject["sendBitrate"] = this->sendTransmission.GetRate(nowMs);

		// Add rtpBytesReceived.
		jsonObject["rtpBytesReceived"] = this->recvRtpTransmission.GetBytes();

		// Add rtpRecvBitrate.
		jsonObject["rtpRecvBitrate"] = this->recvRtpTransmission.GetBitrate(nowMs);

		// Add rtpBytesSent.
		jsonObject["rtpBytesSent"] = this->sendRtpTransmission.GetBytes();

		// Add rtpSendBitrate.
		jsonObject["rtpSendBitrate"] = this->sendRtpTransmission.GetBitrate(nowMs);

		// Add rtxBytesReceived.
		jsonObject["rtxBytesReceived"] = this->recvRtxTransmission.GetBytes();

		// Add rtxRecvBitrate.
		jsonObject["rtxRecvBitrate"] = this->recvRtxTransmission.GetBitrate(nowMs);

		// Add rtxBytesSent.
		jsonObject["rtxBytesSent"] = this->sendRtxTransmission.GetBytes();

		// Add rtxSendBitrate.
		jsonObject["rtxSendBitrate"] = this->sendRtxTransmission.GetBitrate(nowMs);

		// Add probationBytesSent.
		jsonObject["probationBytesSent"] = this->sendProbationTransmission.GetBytes();

		// Add probationSendBitrate.
		jsonObject["probationSendBitrate"] = this->sendProbationTransmission.GetBitrate(nowMs);

		// Add availableOutgoingBitrate.
		if (this->tccClient)
			jsonObject["availableOutgoingBitrate"] = this->tccClient->GetAvailableBitrate();

		// Add availableIncomingBitrate.
		if (this->tccServer && this->tccServer->GetAvailableBitrate() != 0u)
			jsonObject["availableIncomingBitrate"] = this->tccServer->GetAvailableBitrate();

		// Add maxIncomingBitrate.
		if (this->maxIncomingBitrate != 0u)
			jsonObject["maxIncomingBitrate"] = this->maxIncomingBitrate;

		// Add packetLossReceived.
		if (this->tccServer)
			jsonObject["rtpPacketLossReceived"] = this->tccServer->GetPacketLoss();

		// Add packetLossSent.
		if (this->tccClient)
			jsonObject["rtpPacketLossSent"] = this->tccClient->GetPacketLoss();
	}

	void Transport::HandleRequest(Channel::ChannelRequest* request)
	{
		MS_TRACE();

		switch (request->methodId)
		{
			case Channel::ChannelRequest::MethodId::TRANSPORT_DUMP:
			{
				json data = json::object();

				FillJson(data);

				request->Accept(data);

				break;
			}

			case Channel::ChannelRequest::MethodId::TRANSPORT_GET_STATS:
			{
				json data = json::array();

				FillJsonStats(data);

				request->Accept(data);

				break;
			}

			case Channel::ChannelRequest::MethodId::TRANSPORT_SET_MAX_INCOMING_BITRATE:
			{
				auto jsonBitrateIt = request->data.find("bitrate");

				// clang-format off
				if (
					jsonBitrateIt == request->data.end() ||
					!Utils::Json::IsPositiveInteger(*jsonBitrateIt)
				)
				// clang-format on
				{
					MS_THROW_TYPE_ERROR("missing bitrate");
				}

				this->maxIncomingBitrate = jsonBitrateIt->get<uint32_t>();

				MS_DEBUG_TAG(bwe, "maximum incoming bitrate set to %" PRIu32, this->maxIncomingBitrate);

				request->Accept();

				UpdateMaxIncomingBitrate();

				break;
			}

			case Channel::ChannelRequest::MethodId::TRANSPORT_SET_MAX_OUTGOING_BITRATE:
			{
				auto jsonBitrateIt = request->data.find("bitrate");

				// clang-format off
				if (
					jsonBitrateIt == request->data.end() ||
					!Utils::Json::IsPositiveInteger(*jsonBitrateIt)
				)
				// clang-format on
				{
					MS_THROW_TYPE_ERROR("missing bitrate");
				}

				uint32_t bitrate = jsonBitrateIt->get<uint32_t>();

				if (bitrate < RTC::TransportCongestionControlMinOutgoingBitrate)
				{
					MS_THROW_TYPE_ERROR(
					  "bitrate must be >= %" PRIu32 " bps", RTC::TransportCongestionControlMinOutgoingBitrate);
				}

				if (this->tccClient)
				{
					// NOTE: This may throw so don't update things before calling this
					// method.
					this->tccClient->SetMaxOutgoingBitrate(bitrate);
					this->maxOutgoingBitrate = bitrate;

					MS_DEBUG_TAG(bwe, "maximum outgoing bitrate set to %" PRIu32, this->maxOutgoingBitrate);

					ComputeOutgoingDesiredBitrate();
				}
				else
				{
					this->maxOutgoingBitrate = bitrate;
				}

				request->Accept();

				break;
			}

			case Channel::ChannelRequest::MethodId::TRANSPORT_PRODUCE:
			{
				std::string producerId;

				// This may throw.
				SetNewProducerIdFromData(request->data, producerId);

				// This may throw.
				auto* producer = new RTC::Producer(this->shared, producerId, this, request->data);

				// Insert the Producer into the RtpListener.
				// This may throw. If so, delete the Producer and throw.
				try
				{
					this->rtpListener.AddProducer(producer);
				}
				catch (const MediaSoupError& error)
				{
					delete producer;

					throw;
				}

				// Notify the listener.
				// This may throw if a Producer with same id already exists.
				try
				{
					this->listener->OnTransportNewProducer(this, producer);
				}
				catch (const MediaSoupError& error)
				{
					this->rtpListener.RemoveProducer(producer);

					delete producer;

					throw;
				}

				// Insert into the map.
				this->mapProducers[producerId] = producer;

				MS_DEBUG_DEV("Producer created [producerId:%s]", producerId.c_str());

				// Take the transport related RTP header extensions of the Producer and
				// add them to the Transport.
				// NOTE: Producer::GetRtpHeaderExtensionIds() returns the original
				// header extension ids of the Producer (and not their mapped values).
				const auto& producerRtpHeaderExtensionIds = producer->GetRtpHeaderExtensionIds();

				if (producerRtpHeaderExtensionIds.mid != 0u)
				{
					this->recvRtpHeaderExtensionIds.mid = producerRtpHeaderExtensionIds.mid;
				}

				if (producerRtpHeaderExtensionIds.rid != 0u)
				{
					this->recvRtpHeaderExtensionIds.rid = producerRtpHeaderExtensionIds.rid;
				}

				if (producerRtpHeaderExtensionIds.rrid != 0u)
				{
					this->recvRtpHeaderExtensionIds.rrid = producerRtpHeaderExtensionIds.rrid;
				}

				if (producerRtpHeaderExtensionIds.absSendTime != 0u)
				{
					this->recvRtpHeaderExtensionIds.absSendTime = producerRtpHeaderExtensionIds.absSendTime;
				}

				if (producerRtpHeaderExtensionIds.transportWideCc01 != 0u)
				{
					this->recvRtpHeaderExtensionIds.transportWideCc01 =
					  producerRtpHeaderExtensionIds.transportWideCc01;
				}

				// Create status response.
				json data = json::object();

				data["type"] = RTC::RtpParameters::GetTypeString(producer->GetType());

				request->Accept(data);

				// Check if TransportCongestionControlServer or REMB server must be
				// created.
				const auto& rtpHeaderExtensionIds = producer->GetRtpHeaderExtensionIds();
				const auto& codecs                = producer->GetRtpParameters().codecs;

				// Set TransportCongestionControlServer.
				if (!this->tccServer)
				{
					bool createTccServer{ false };
					RTC::BweType bweType;

					// Use transport-cc if:
					// - there is transport-wide-cc-01 RTP header extension, and
					// - there is "transport-cc" in codecs RTCP feedback.
					//
					// clang-format off
					if (
						rtpHeaderExtensionIds.transportWideCc01 != 0u &&
						std::any_of(
							codecs.begin(), codecs.end(), [](const RTC::RtpCodecParameters& codec)
							{
								return std::any_of(
									codec.rtcpFeedback.begin(), codec.rtcpFeedback.end(), [](const RTC::RtcpFeedback& fb)
									{
										return fb.type == "transport-cc";
									});
							})
					)
					// clang-format on
					{
						MS_DEBUG_TAG(bwe, "enabling TransportCongestionControlServer with transport-cc");

						createTccServer = true;
						bweType         = RTC::BweType::TRANSPORT_CC;
					}
					// Use REMB if:
					// - there is abs-send-time RTP header extension, and
					// - there is "remb" in codecs RTCP feedback.
					//
					// clang-format off
					else if (
						rtpHeaderExtensionIds.absSendTime != 0u &&
						std::any_of(
							codecs.begin(), codecs.end(), [](const RTC::RtpCodecParameters& codec)
							{
								return std::any_of(
									codec.rtcpFeedback.begin(), codec.rtcpFeedback.end(), [](const RTC::RtcpFeedback& fb)
									{
										return fb.type == "goog-remb";
									});
							})
					)
					// clang-format on
					{
						MS_DEBUG_TAG(bwe, "enabling TransportCongestionControlServer with REMB");

						createTccServer = true;
						bweType         = RTC::BweType::REMB;
					}

					if (createTccServer)
					{
						this->tccServer =
						  std::make_shared<RTC::TransportCongestionControlServer>(this, bweType, RTC::MtuSize);

						UpdateMaxIncomingBitrate();

						if (IsConnected())
							this->tccServer->TransportConnected();

						// Create BWE feedback timer
						if (!this->bweFeedbackTimer)
							this->bweFeedbackTimer = new Timer(this);
					}
				}

				break;
			}

			case Channel::ChannelRequest::MethodId::TRANSPORT_CONSUME:
			{
				auto jsonProducerIdIt = request->data.find("producerId");

				if (jsonProducerIdIt == request->data.end() || !jsonProducerIdIt->is_string())
				{
					MS_THROW_TYPE_ERROR("missing producerId");
				}

				std::string producerId = jsonProducerIdIt->get<std::string>();
				std::string consumerId;

				// This may throw.
				SetNewConsumerIdFromData(request->data, consumerId);

				// Get type.
				auto jsonTypeIt = request->data.find("type");

				if (jsonTypeIt == request->data.end() || !jsonTypeIt->is_string())
					MS_THROW_TYPE_ERROR("missing type");

				// This may throw.
				auto type = RTC::RtpParameters::GetType(jsonTypeIt->get<std::string>());

				RTC::Consumer* consumer{ nullptr };

				switch (type)
				{
					case RTC::RtpParameters::Type::NONE:
					{
						MS_THROW_TYPE_ERROR("invalid type 'none'");

						break;
					}

					case RTC::RtpParameters::Type::SIMPLE:
					{
						// This may throw.
						consumer =
						  new RTC::SimpleConsumer(this->shared, consumerId, producerId, this, request->data);

						break;
					}

					case RTC::RtpParameters::Type::SIMULCAST:
					{
						// This may throw.
						consumer =
						  new RTC::SimulcastConsumer(this->shared, consumerId, producerId, this, request->data);

						break;
					}

					case RTC::RtpParameters::Type::SVC:
					{
						// This may throw.
						consumer =
						  new RTC::SvcConsumer(this->shared, consumerId, producerId, this, request->data);

						break;
					}

					case RTC::RtpParameters::Type::PIPE:
					{
						// This may throw.
						consumer =
						  new RTC::PipeConsumer(this->shared, consumerId, producerId, this, request->data);

						break;
					}
				}

				// Notify the listener.
				// This may throw if no Producer is found.
				try
				{
					this->listener->OnTransportNewConsumer(this, consumer, producerId);
				}
				catch (const MediaSoupError& error)
				{
					delete consumer;

					throw;
				}

				// Insert into the maps.
				this->mapConsumers[consumerId] = consumer;

				for (auto ssrc : consumer->GetMediaSsrcs())
				{
					this->mapSsrcConsumer[ssrc] = consumer;
				}

				for (auto ssrc : consumer->GetRtxSsrcs())
				{
					this->mapRtxSsrcConsumer[ssrc] = consumer;
				}

				MS_DEBUG_DEV(
				  "Consumer created [consumerId:%s, producerId:%s]", consumerId.c_str(), producerId.c_str());

				// Create status response.
				json data = json::object();

				data["paused"]         = consumer->IsPaused();
				data["producerPaused"] = consumer->IsProducerPaused();

				consumer->FillJsonScore(data["score"]);

				auto preferredLayers = consumer->GetPreferredLayers();

				if (preferredLayers.spatial > -1 && preferredLayers.temporal > -1)
				{
					data["preferredLayers"]["spatialLayer"]  = preferredLayers.spatial;
					data["preferredLayers"]["temporalLayer"] = preferredLayers.temporal;
				}

				request->Accept(data);

				// Check if Transport Congestion Control client must be created.
				const auto& rtpHeaderExtensionIds = consumer->GetRtpHeaderExtensionIds();
				const auto& codecs                = consumer->GetRtpParameters().codecs;

				// Set TransportCongestionControlClient.
				if (!this->tccClient)
				{
					bool createTccClient{ false };
					RTC::BweType bweType;

					// Use transport-cc if:
					// - it's a video Consumer, and
					// - there is transport-wide-cc-01 RTP header extension, and
					// - there is "transport-cc" in codecs RTCP feedback.
					//
					// clang-format off
					if (
						consumer->GetKind() == RTC::Media::Kind::VIDEO &&
						rtpHeaderExtensionIds.transportWideCc01 != 0u &&
						std::any_of(
							codecs.begin(), codecs.end(), [](const RTC::RtpCodecParameters& codec)
							{
								return std::any_of(
									codec.rtcpFeedback.begin(), codec.rtcpFeedback.end(), [](const RTC::RtcpFeedback& fb)
									{
										return fb.type == "transport-cc";
									});
							})
					)
					// clang-format on
					{
						MS_DEBUG_TAG(bwe, "enabling TransportCongestionControlClient with transport-cc");

						createTccClient = true;
						bweType         = RTC::BweType::TRANSPORT_CC;
					}
					// Use REMB if:
					// - it's a video Consumer, and
					// - there is abs-send-time RTP header extension, and
					// - there is "remb" in codecs RTCP feedback.
					//
					// clang-format off
					else if (
						consumer->GetKind() == RTC::Media::Kind::VIDEO &&
						rtpHeaderExtensionIds.absSendTime != 0u &&
						std::any_of(
							codecs.begin(), codecs.end(), [](const RTC::RtpCodecParameters& codec)
							{
								return std::any_of(
									codec.rtcpFeedback.begin(), codec.rtcpFeedback.end(), [](const RTC::RtcpFeedback& fb)
									{
										return fb.type == "goog-remb";
									});
							})
					)
					// clang-format on
					{
						MS_DEBUG_TAG(bwe, "enabling TransportCongestionControlClient with REMB");

						createTccClient = true;
						bweType         = RTC::BweType::REMB;
					}

					if (createTccClient)
					{
						// Tell all the Consumers that we are gonna manage their bitrate.
						for (auto& kv : this->mapConsumers)
						{
							auto* consumer = kv.second;

							consumer->SetExternallyManagedBitrate();
						};

						this->tccClient = std::make_shared<RTC::TransportCongestionControlClient>(
						  this, bweType, this->initialAvailableOutgoingBitrate, this->maxOutgoingBitrate);

						if (IsConnected())
							this->tccClient->TransportConnected();
					}
				}

				// If applicable, tell the new Consumer that we are gonna manage its
				// bitrate.
				if (this->tccClient)
					consumer->SetExternallyManagedBitrate();

#ifdef ENABLE_RTC_SENDER_BANDWIDTH_ESTIMATOR
				// Create SenderBandwidthEstimator if:
				// - not already created,
				// - it's a video Consumer, and
				// - there is transport-wide-cc-01 RTP header extension, and
				// - there is "transport-cc" in codecs RTCP feedback.
				//
				// clang-format off
				if (
					!this->senderBwe &&
					consumer->GetKind() == RTC::Media::Kind::VIDEO &&
					rtpHeaderExtensionIds.transportWideCc01 != 0u &&
					std::any_of(
						codecs.begin(), codecs.end(), [](const RTC::RtpCodecParameters& codec)
						{
							return std::any_of(
								codec.rtcpFeedback.begin(), codec.rtcpFeedback.end(), [](const RTC::RtcpFeedback& fb)
								{
									return fb.type == "transport-cc";
								});
						})
				)
				// clang-format on
				{
					MS_DEBUG_TAG(bwe, "enabling SenderBandwidthEstimator");

					// Tell all the Consumers that we are gonna manage their bitrate.
					for (auto& kv : this->mapConsumers)
					{
						auto* consumer = kv.second;

						consumer->SetExternallyManagedBitrate();
					};

					this->senderBwe = std::make_shared<RTC::SenderBandwidthEstimator>(
					  this, this->initialAvailableOutgoingBitrate);

					if (IsConnected())
						this->senderBwe->TransportConnected();
				}

				// If applicable, tell the new Consumer that we are gonna manage its
				// bitrate.
				if (this->senderBwe)
					consumer->SetExternallyManagedBitrate();
#endif

				if (IsConnected())
					consumer->TransportConnected();

				break;
			}

			case Channel::ChannelRequest::MethodId::TRANSPORT_PRODUCE_DATA:
			{
				// Early check. The Transport must support SCTP or be direct.
				if (!this->sctpAssociation && !this->direct)
				{
					MS_THROW_ERROR("SCTP not enabled and not a direct Transport");
				}

				std::string dataProducerId;

				// This may throw.
				SetNewDataProducerIdFromData(request->data, dataProducerId);

				// This may throw.
				auto* dataProducer = new RTC::DataProducer(
				  this->shared, dataProducerId, this->maxMessageSize, this, request->data);

				// Verify the type of the DataProducer.
				switch (dataProducer->GetType())
				{
					case RTC::DataProducer::Type::SCTP:
					{
						if (!this->sctpAssociation)
						{
							delete dataProducer;

							MS_THROW_TYPE_ERROR(
							  "cannot create a DataProducer of type 'sctp', SCTP not enabled in this Transport");
							;
						}

						break;
					}

					case RTC::DataProducer::Type::DIRECT:
					{
						if (!this->direct)
						{
							delete dataProducer;

							MS_THROW_TYPE_ERROR(
							  "cannot create a DataProducer of type 'direct', not a direct Transport");
							;
						}

						break;
					}
				}

				if (dataProducer->GetType() == RTC::DataProducer::Type::SCTP)
				{
					// Insert the DataProducer into the SctpListener.
					// This may throw. If so, delete the DataProducer and throw.
					try
					{
						this->sctpListener.AddDataProducer(dataProducer);
					}
					catch (const MediaSoupError& error)
					{
						delete dataProducer;

						throw;
					}
				}

				// Notify the listener.
				// This may throw if a DataProducer with same id already exists.
				try
				{
					this->listener->OnTransportNewDataProducer(this, dataProducer);
				}
				catch (const MediaSoupError& error)
				{
					if (dataProducer->GetType() == RTC::DataProducer::Type::SCTP)
					{
						this->sctpListener.RemoveDataProducer(dataProducer);
					}

					delete dataProducer;

					throw;
				}

				// Insert into the map.
				this->mapDataProducers[dataProducerId] = dataProducer;

				MS_DEBUG_DEV("DataProducer created [dataProducerId:%s]", dataProducerId.c_str());

				json data = json::object();

				dataProducer->FillJson(data);

				request->Accept(data);

				break;
			}

			case Channel::ChannelRequest::MethodId::TRANSPORT_CONSUME_DATA:
			{
				// Early check. The Transport must support SCTP or be direct.
				if (!this->sctpAssociation && !this->direct)
				{
					MS_THROW_ERROR("SCTP not enabled and not a direct Transport");
				}

				auto jsonDataProducerIdIt = request->data.find("dataProducerId");

				if (jsonDataProducerIdIt == request->data.end() || !jsonDataProducerIdIt->is_string())
				{
					MS_THROW_ERROR("missing dataProducerId");
				}

				std::string dataProducerId = jsonDataProducerIdIt->get<std::string>();
				std::string dataConsumerId;

				// This may throw.
				SetNewDataConsumerIdFromData(request->data, dataConsumerId);

				// This may throw.
				auto* dataConsumer = new RTC::DataConsumer(
				  this->shared,
				  dataConsumerId,
				  dataProducerId,
				  this->sctpAssociation,
				  this,
				  request->data,
				  this->maxMessageSize);

				// Verify the type of the DataConsumer.
				switch (dataConsumer->GetType())
				{
					case RTC::DataConsumer::Type::SCTP:
					{
						if (!this->sctpAssociation)
						{
							delete dataConsumer;

							MS_THROW_TYPE_ERROR(
							  "cannot create a DataConsumer of type 'sctp', SCTP not enabled in this Transport");
							;
						}

						break;
					}

					case RTC::DataConsumer::Type::DIRECT:
					{
						if (!this->direct)
						{
							delete dataConsumer;

							MS_THROW_TYPE_ERROR(
							  "cannot create a DataConsumer of type 'direct', not a direct Transport");
							;
						}

						break;
					}
				}

				// Notify the listener.
				// This may throw if no DataProducer is found.
				try
				{
					this->listener->OnTransportNewDataConsumer(this, dataConsumer, dataProducerId);
				}
				catch (const MediaSoupError& error)
				{
					delete dataConsumer;

					throw;
				}

				// Insert into the maps.
				this->mapDataConsumers[dataConsumerId] = dataConsumer;

				MS_DEBUG_DEV(
				  "DataConsumer created [dataConsumerId:%s, dataProducerId:%s]",
				  dataConsumerId.c_str(),
				  dataProducerId.c_str());

				json data = json::object();

				dataConsumer->FillJson(data);

				request->Accept(data);

				if (IsConnected())
					dataConsumer->TransportConnected();

				if (dataConsumer->GetType() == RTC::DataConsumer::Type::SCTP)
				{
					if (this->sctpAssociation->GetState() == RTC::SctpAssociation::SctpState::CONNECTED)
					{
						dataConsumer->SctpAssociationConnected();
					}

					// Tell to the SCTP association.
					this->sctpAssociation->HandleDataConsumer(dataConsumer);
				}

				break;
			}

			case Channel::ChannelRequest::MethodId::TRANSPORT_ENABLE_TRACE_EVENT:
			{
				auto jsonTypesIt = request->data.find("types");

				// Disable all if no entries.
				if (jsonTypesIt == request->data.end() || !jsonTypesIt->is_array())
					MS_THROW_TYPE_ERROR("wrong types (not an array)");

				// Reset traceEventTypes.
				struct TraceEventTypes newTraceEventTypes;

				for (const auto& type : *jsonTypesIt)
				{
					if (!type.is_string())
						MS_THROW_TYPE_ERROR("wrong type (not a string)");

					std::string typeStr = type.get<std::string>();

					if (typeStr == "probation")
						newTraceEventTypes.probation = true;
					if (typeStr == "bwe")
						newTraceEventTypes.bwe = true;
				}

				this->traceEventTypes = newTraceEventTypes;

				request->Accept();

				break;
			}

			case Channel::ChannelRequest::MethodId::TRANSPORT_CLOSE_PRODUCER:
			{
				// This may throw.
				RTC::Producer* producer = GetProducerFromData(request->data);

				// Remove it from the RtpListener.
				this->rtpListener.RemoveProducer(producer);

				// Remove it from the map.
				this->mapProducers.erase(producer->id);

				// Tell the child class to clear associated SSRCs.
				for (const auto& kv : producer->GetRtpStreams())
				{
					auto* rtpStream = kv.first;

					RecvStreamClosed(rtpStream->GetSsrc());

					if (rtpStream->HasRtx())
						RecvStreamClosed(rtpStream->GetRtxSsrc());
				}

				// Notify the listener.
				this->listener->OnTransportProducerClosed(this, producer);

				MS_DEBUG_DEV("Producer closed [producerId:%s]", producer->id.c_str());

				// Delete it.
				delete producer;

				request->Accept();

				break;
			}

			case Channel::ChannelRequest::MethodId::TRANSPORT_CLOSE_CONSUMER:
			{
				// This may throw.
				RTC::Consumer* consumer = GetConsumerFromData(request->data);

				// Remove it from the maps.
				this->mapConsumers.erase(consumer->id);

				for (auto ssrc : consumer->GetMediaSsrcs())
				{
					this->mapSsrcConsumer.erase(ssrc);

					// Tell the child class to clear associated SSRCs.
					SendStreamClosed(ssrc);
				}

				for (auto ssrc : consumer->GetRtxSsrcs())
				{
					this->mapRtxSsrcConsumer.erase(ssrc);

					// Tell the child class to clear associated SSRCs.
					SendStreamClosed(ssrc);
				}

				// Notify the listener.
				this->listener->OnTransportConsumerClosed(this, consumer);

				MS_DEBUG_DEV("Consumer closed [consumerId:%s]", consumer->id.c_str());

				// Delete it.
				delete consumer;

				request->Accept();

				// This may be the latest active Consumer with BWE. If so we have to stop probation.
				if (this->tccClient)
					ComputeOutgoingDesiredBitrate(/*forceBitrate*/ true);

				break;
			}

			case Channel::ChannelRequest::MethodId::TRANSPORT_CLOSE_DATA_PRODUCER:
			{
				// This may throw.
				RTC::DataProducer* dataProducer = GetDataProducerFromData(request->data);

				if (dataProducer->GetType() == RTC::DataProducer::Type::SCTP)
				{
					// Remove it from the SctpListener.
					this->sctpListener.RemoveDataProducer(dataProducer);
				}

				// Remove it from the map.
				this->mapDataProducers.erase(dataProducer->id);

				// Notify the listener.
				this->listener->OnTransportDataProducerClosed(this, dataProducer);

				MS_DEBUG_DEV("DataProducer closed [dataProducerId:%s]", dataProducer->id.c_str());

				if (dataProducer->GetType() == RTC::DataProducer::Type::SCTP)
				{
					// Tell the SctpAssociation so it can reset the SCTP stream.
					this->sctpAssociation->DataProducerClosed(dataProducer);
				}

				// Delete it.
				delete dataProducer;

				request->Accept();

				break;
			}

			case Channel::ChannelRequest::MethodId::TRANSPORT_CLOSE_DATA_CONSUMER:
			{
				// This may throw.
				RTC::DataConsumer* dataConsumer = GetDataConsumerFromData(request->data);

				// Remove it from the maps.
				this->mapDataConsumers.erase(dataConsumer->id);

				// Notify the listener.
				this->listener->OnTransportDataConsumerClosed(this, dataConsumer);

				MS_DEBUG_DEV("DataConsumer closed [dataConsumerId:%s]", dataConsumer->id.c_str());

				if (dataConsumer->GetType() == RTC::DataConsumer::Type::SCTP)
				{
					// Tell the SctpAssociation so it can reset the SCTP stream.
					this->sctpAssociation->DataConsumerClosed(dataConsumer);
				}

				// Delete it.
				delete dataConsumer;

				request->Accept();

				break;
			}

			default:
			{
				MS_THROW_ERROR("unknown method '%s'", request->method.c_str());
			}
		}
	}

	void Transport::HandleRequest(PayloadChannel::PayloadChannelRequest* request)
	{
		MS_TRACE();

		switch (request->methodId)
		{
			default:
			{
				MS_THROW_ERROR("unknown method '%s'", request->method.c_str());
			}
		}
	}

	void Transport::HandleNotification(PayloadChannel::PayloadChannelNotification* notification)
	{
		MS_TRACE();

		switch (notification->eventId)
		{
			default:
			{
				MS_ERROR("unknown event '%s'", notification->event.c_str());
			}
		}
	}

	void Transport::Connected()
	{
		MS_TRACE();

		// Tell all Consumers.
		for (auto& kv : this->mapConsumers)
		{
			auto* consumer = kv.second;

			consumer->TransportConnected();
		}

		// Tell all DataConsumers.
		for (auto& kv : this->mapDataConsumers)
		{
			auto* dataConsumer = kv.second;

			dataConsumer->TransportConnected();
		}

		// Tell the SctpAssociation.
		if (this->sctpAssociation)
			this->sctpAssociation->TransportConnected();

		// Start the RTCP timer.
		this->rtcpTimer->Start(static_cast<uint64_t>(RTC::RTCP::MaxVideoIntervalMs / 2));

		// Start BWE feedback timer.
		if (this->bweFeedbackTimer)
			this->bweFeedbackTimer->Start(static_cast<uint64_t>(RTC::RTCP::MaxVideoIntervalMs / 2));

		// Tell the TransportCongestionControlClient.
		if (this->tccClient)
			this->tccClient->TransportConnected();

		// Tell the TransportCongestionControlServer.
		if (this->tccServer)
			this->tccServer->TransportConnected();

#ifdef ENABLE_RTC_SENDER_BANDWIDTH_ESTIMATOR
		// Tell the SenderBandwidthEstimator.
		if (this->senderBwe)
			this->senderBwe->TransportConnected();
#endif
	}

	void Transport::Disconnected()
	{
		MS_TRACE();

		// Tell all Consumers.
		for (auto& kv : this->mapConsumers)
		{
			auto* consumer = kv.second;

			consumer->TransportDisconnected();
		}

		// Tell all DataConsumers.
		for (auto& kv : this->mapDataConsumers)
		{
			auto* dataConsumer = kv.second;

			dataConsumer->TransportDisconnected();
		}

		// Stop the RTCP timer.
		this->rtcpTimer->Stop();

		// Stop BWE feedback timer.
		if (this->bweFeedbackTimer)
			this->bweFeedbackTimer->Stop();

		// Tell the TransportCongestionControlClient.
		if (this->tccClient)
			this->tccClient->TransportDisconnected();

		// Tell the TransportCongestionControlServer.
		if (this->tccServer)
			this->tccServer->TransportDisconnected();

#ifdef ENABLE_RTC_SENDER_BANDWIDTH_ESTIMATOR
		// Tell the SenderBandwidthEstimator.
		if (this->senderBwe)
			this->senderBwe->TransportDisconnected();
#endif
	}

	void Transport::ReceiveRtpPacket(RTC::RtpPacket* packet)
	{
		MS_TRACE();

		// Apply the Transport RTP header extension ids so the RTP listener can use them.
		packet->SetMidExtensionId(this->recvRtpHeaderExtensionIds.mid);
		packet->SetRidExtensionId(this->recvRtpHeaderExtensionIds.rid);
		packet->SetRepairedRidExtensionId(this->recvRtpHeaderExtensionIds.rrid);
		packet->SetAbsSendTimeExtensionId(this->recvRtpHeaderExtensionIds.absSendTime);
		packet->SetTransportWideCc01ExtensionId(this->recvRtpHeaderExtensionIds.transportWideCc01);

		auto nowMs = DepLibUV::GetTimeMs();

		// Feed the TransportCongestionControlServer.
		if (this->tccServer)
			this->tccServer->IncomingPacket(nowMs, packet);

		// Get the associated Producer.
		RTC::Producer* producer = this->rtpListener.GetProducer(packet);

		if (!producer)
		{
			MS_WARN_TAG(
			  rtp,
			  "no suitable Producer for received RTP packet [ssrc:%" PRIu32 ", payloadType:%" PRIu8 "]",
			  packet->GetSsrc(),
			  packet->GetPayloadType());

			// Tell the child class to remove this SSRC.
			RecvStreamClosed(packet->GetSsrc());

			delete packet;

			return;
		}

		// MS_DEBUG_DEV(
		//   "RTP packet received [ssrc:%" PRIu32 ", payloadType:%" PRIu8 ", producerId:%s]",
		//   packet->GetSsrc(),
		//   packet->GetPayloadType(),
		//   producer->id.c_str());

		// Pass the RTP packet to the corresponding Producer.
		auto result = producer->ReceiveRtpPacket(packet);

		switch (result)
		{
			case RTC::Producer::ReceiveRtpPacketResult::MEDIA:
				this->recvRtpTransmission.Update(packet);
				break;
			case RTC::Producer::ReceiveRtpPacketResult::RETRANSMISSION:
				this->recvRtxTransmission.Update(packet);
				break;
			case RTC::Producer::ReceiveRtpPacketResult::DISCARDED:
				// Tell the child class to remove this SSRC.
				RecvStreamClosed(packet->GetSsrc());
				break;
			default:;
		}

		delete packet;
	}

	void Transport::ReceiveRtcpPacket(RTC::RTCP::Packet* packet)
	{
		MS_TRACE();

		// Handle each RTCP packet.
		while (packet)
		{
			HandleRtcpPacket(packet);

			auto* previousPacket = packet;

			packet = packet->GetNext();

			delete previousPacket;
		}
	}

	void Transport::ReceiveSctpData(const uint8_t* data, size_t len)
	{
		MS_TRACE();

		if (!this->sctpAssociation)
		{
			MS_DEBUG_TAG(sctp, "ignoring SCTP packet (SCTP not enabled)");

			return;
		}

		// Pass it to the SctpAssociation.
		this->sctpAssociation->ProcessSctpData(data, len);
	}

	void Transport::SetNewProducerIdFromData(json& data, std::string& producerId) const
	{
		MS_TRACE();

		auto jsonProducerIdIt = data.find("producerId");

		if (jsonProducerIdIt == data.end() || !jsonProducerIdIt->is_string())
		{
			MS_THROW_TYPE_ERROR("missing producerId");
		}

		producerId.assign(jsonProducerIdIt->get<std::string>());

		if (this->mapProducers.find(producerId) != this->mapProducers.end())
		{
			MS_THROW_ERROR("a Producer with same producerId already exists");
		}
	}

	RTC::Producer* Transport::GetProducerFromData(json& data) const
	{
		MS_TRACE();

		auto jsonProducerIdIt = data.find("producerId");

		if (jsonProducerIdIt == data.end() || !jsonProducerIdIt->is_string())
		{
			MS_THROW_TYPE_ERROR("missing producerId");
		}

		auto it = this->mapProducers.find(jsonProducerIdIt->get<std::string>());

		if (it == this->mapProducers.end())
			MS_THROW_ERROR("Producer not found");

		RTC::Producer* producer = it->second;

		return producer;
	}

	void Transport::SetNewConsumerIdFromData(json& data, std::string& consumerId) const
	{
		MS_TRACE();

		auto jsonConsumerIdIt = data.find("consumerId");

		if (jsonConsumerIdIt == data.end() || !jsonConsumerIdIt->is_string())
		{
			MS_THROW_TYPE_ERROR("missing consumerId");
		}

		consumerId.assign(jsonConsumerIdIt->get<std::string>());

		if (this->mapConsumers.find(consumerId) != this->mapConsumers.end())
		{
			MS_THROW_ERROR("a Consumer with same consumerId already exists");
		}
	}

	RTC::Consumer* Transport::GetConsumerFromData(json& data) const
	{
		MS_TRACE();

		auto jsonConsumerIdIt = data.find("consumerId");

		if (jsonConsumerIdIt == data.end() || !jsonConsumerIdIt->is_string())
		{
			MS_THROW_TYPE_ERROR("missing consumerId");
		}

		auto it = this->mapConsumers.find(jsonConsumerIdIt->get<std::string>());

		if (it == this->mapConsumers.end())
			MS_THROW_ERROR("Consumer not found");

		RTC::Consumer* consumer = it->second;

		return consumer;
	}

	inline RTC::Consumer* Transport::GetConsumerByMediaSsrc(uint32_t ssrc) const
	{
		MS_TRACE();

		auto mapSsrcConsumerIt = this->mapSsrcConsumer.find(ssrc);

		if (mapSsrcConsumerIt == this->mapSsrcConsumer.end())
			return nullptr;

		auto* consumer = mapSsrcConsumerIt->second;

		return consumer;
	}

	inline RTC::Consumer* Transport::GetConsumerByRtxSsrc(uint32_t ssrc) const
	{
		MS_TRACE();

		auto mapRtxSsrcConsumerIt = this->mapRtxSsrcConsumer.find(ssrc);

		if (mapRtxSsrcConsumerIt == this->mapRtxSsrcConsumer.end())
			return nullptr;

		auto* consumer = mapRtxSsrcConsumerIt->second;

		return consumer;
	}

	void Transport::SetNewDataProducerIdFromData(json& data, std::string& dataProducerId) const
	{
		MS_TRACE();

		auto jsonDataProducerIdIt = data.find("dataProducerId");

		if (jsonDataProducerIdIt == data.end() || !jsonDataProducerIdIt->is_string())
		{
			MS_THROW_TYPE_ERROR("missing dataProducerId");
		}

		dataProducerId.assign(jsonDataProducerIdIt->get<std::string>());

		if (this->mapDataProducers.find(dataProducerId) != this->mapDataProducers.end())
		{
			MS_THROW_ERROR("a DataProducer with same dataProducerId already exists");
		}
	}

	RTC::DataProducer* Transport::GetDataProducerFromData(json& data) const
	{
		MS_TRACE();

		auto jsonDataProducerIdIt = data.find("dataProducerId");

		if (jsonDataProducerIdIt == data.end() || !jsonDataProducerIdIt->is_string())
		{
			MS_THROW_TYPE_ERROR("missing dataProducerId");
		}

		auto it = this->mapDataProducers.find(jsonDataProducerIdIt->get<std::string>());

		if (it == this->mapDataProducers.end())
			MS_THROW_ERROR("DataProducer not found");

		RTC::DataProducer* dataProducer = it->second;

		return dataProducer;
	}

	void Transport::SetNewDataConsumerIdFromData(json& data, std::string& dataConsumerId) const
	{
		MS_TRACE();

		auto jsonDataConsumerIdIt = data.find("dataConsumerId");

		if (jsonDataConsumerIdIt == data.end() || !jsonDataConsumerIdIt->is_string())
		{
			MS_THROW_TYPE_ERROR("missing dataConsumerId");
		}

		dataConsumerId.assign(jsonDataConsumerIdIt->get<std::string>());

		if (this->mapDataConsumers.find(dataConsumerId) != this->mapDataConsumers.end())
		{
			MS_THROW_ERROR("a DataConsumer with same dataConsumerId already exists");
		}
	}

	RTC::DataConsumer* Transport::GetDataConsumerFromData(json& data) const
	{
		MS_TRACE();

		auto jsonDataConsumerIdIt = data.find("dataConsumerId");

		if (jsonDataConsumerIdIt == data.end() || !jsonDataConsumerIdIt->is_string())
		{
			MS_THROW_TYPE_ERROR("missing dataConsumerId");
		}

		auto it = this->mapDataConsumers.find(jsonDataConsumerIdIt->get<std::string>());

		if (it == this->mapDataConsumers.end())
			MS_THROW_ERROR("DataConsumer not found");

		RTC::DataConsumer* dataConsumer = it->second;

		return dataConsumer;
	}

	void Transport::HandleRtcpPacket(RTC::RTCP::Packet* packet)
	{
		MS_TRACE();

		switch (packet->GetType())
		{
			case RTC::RTCP::Type::RR:
			{
				auto* rr = static_cast<RTC::RTCP::ReceiverReportPacket*>(packet);

				for (auto it = rr->Begin(); it != rr->End(); ++it)
				{
					auto& report   = *it;
					auto* consumer = GetConsumerByMediaSsrc(report->GetSsrc());

					if (!consumer)
					{
						// Special case for the RTP probator.
						if (report->GetSsrc() == RTC::RtpProbationSsrc)
						{
							continue;
						}

						// Special case for (unused) RTCP-RR from the RTX stream.
						if (GetConsumerByRtxSsrc(report->GetSsrc()) != nullptr)
						{
							continue;
						}

						MS_DEBUG_TAG(
						  rtcp,
						  "no Consumer found for received Receiver Report [ssrc:%" PRIu32 "]",
						  report->GetSsrc());

						continue;
					}

					consumer->ReceiveRtcpReceiverReport(report);
				}

				if (this->tccClient && !this->mapConsumers.empty())
				{
					float rtt = 0;

					// Retrieve the RTT from the first active consumer.
					for (auto& kv : this->mapConsumers)
					{
						auto* consumer = kv.second;

						if (consumer->IsActive())
						{
							rtt = consumer->GetRtt();

							break;
						}
					}

					this->tccClient->ReceiveRtcpReceiverReport(rr, rtt, DepLibUV::GetTimeMsInt64());
				}

				break;
			}

			case RTC::RTCP::Type::PSFB:
			{
				auto* feedback = static_cast<RTC::RTCP::FeedbackPsPacket*>(packet);

				switch (feedback->GetMessageType())
				{
					case RTC::RTCP::FeedbackPs::MessageType::PLI:
					{
						auto* consumer = GetConsumerByMediaSsrc(feedback->GetMediaSsrc());

						if (feedback->GetMediaSsrc() == RTC::RtpProbationSsrc)
						{
							break;
						}
						else if (!consumer)
						{
							MS_DEBUG_TAG(
							  rtcp,
							  "no Consumer found for received PLI Feedback packet "
							  "[sender ssrc:%" PRIu32 ", media ssrc:%" PRIu32 "]",
							  feedback->GetSenderSsrc(),
							  feedback->GetMediaSsrc());

							break;
						}

						MS_DEBUG_TAG(
						  rtcp,
						  "PLI received, requesting key frame for Consumer "
						  "[sender ssrc:%" PRIu32 ", media ssrc:%" PRIu32 "]",
						  feedback->GetSenderSsrc(),
						  feedback->GetMediaSsrc());

						consumer->ReceiveKeyFrameRequest(
						  RTC::RTCP::FeedbackPs::MessageType::PLI, feedback->GetMediaSsrc());

						break;
					}

					case RTC::RTCP::FeedbackPs::MessageType::FIR:
					{
						// Must iterate FIR items.
						auto* fir = static_cast<RTC::RTCP::FeedbackPsFirPacket*>(packet);

						for (auto it = fir->Begin(); it != fir->End(); ++it)
						{
							auto& item     = *it;
							auto* consumer = GetConsumerByMediaSsrc(item->GetSsrc());

							if (item->GetSsrc() == RTC::RtpProbationSsrc)
							{
								continue;
							}
							else if (!consumer)
							{
								MS_DEBUG_TAG(
								  rtcp,
								  "no Consumer found for received FIR Feedback packet "
								  "[sender ssrc:%" PRIu32 ", media ssrc:%" PRIu32 ", item ssrc:%" PRIu32 "]",
								  feedback->GetSenderSsrc(),
								  feedback->GetMediaSsrc(),
								  item->GetSsrc());

								continue;
							}

							MS_DEBUG_TAG(
							  rtcp,
							  "FIR received, requesting key frame for Consumer "
							  "[sender ssrc:%" PRIu32 ", media ssrc:%" PRIu32 ", item ssrc:%" PRIu32 "]",
							  feedback->GetSenderSsrc(),
							  feedback->GetMediaSsrc(),
							  item->GetSsrc());

							consumer->ReceiveKeyFrameRequest(feedback->GetMessageType(), item->GetSsrc());
						}

						break;
					}

					case RTC::RTCP::FeedbackPs::MessageType::AFB:
					{
						auto* afb = static_cast<RTC::RTCP::FeedbackPsAfbPacket*>(feedback);

						// Store REMB info.
						if (afb->GetApplication() == RTC::RTCP::FeedbackPsAfbPacket::Application::REMB)
						{
							auto* remb = static_cast<RTC::RTCP::FeedbackPsRembPacket*>(afb);

							// Pass it to the TCC client.
							// clang-format off
							if (
								this->tccClient &&
								this->tccClient->GetBweType() == RTC::BweType::REMB
							)
							// clang-format on
							{
								this->tccClient->ReceiveEstimatedBitrate(remb->GetBitrate());
							}

							break;
						}
						else
						{
							MS_DEBUG_TAG(
							  rtcp,
							  "ignoring unsupported %s Feedback PS AFB packet "
							  "[sender ssrc:%" PRIu32 ", media ssrc:%" PRIu32 "]",
							  RTC::RTCP::FeedbackPsPacket::MessageType2String(feedback->GetMessageType()).c_str(),
							  feedback->GetSenderSsrc(),
							  feedback->GetMediaSsrc());

							break;
						}
					}

					default:
					{
						MS_DEBUG_TAG(
						  rtcp,
						  "ignoring unsupported %s Feedback packet "
						  "[sender ssrc:%" PRIu32 ", media ssrc:%" PRIu32 "]",
						  RTC::RTCP::FeedbackPsPacket::MessageType2String(feedback->GetMessageType()).c_str(),
						  feedback->GetSenderSsrc(),
						  feedback->GetMediaSsrc());
					}
				}

				break;
			}

			case RTC::RTCP::Type::RTPFB:
			{
				auto* feedback = static_cast<RTC::RTCP::FeedbackRtpPacket*>(packet);
				auto* consumer = GetConsumerByMediaSsrc(feedback->GetMediaSsrc());

				// If no Consumer is found and this is not a Transport Feedback for the
				// probation SSRC or any Consumer RTX SSRC, ignore it.
				//
				// clang-format off
				if (
					!consumer &&
					feedback->GetMessageType() != RTC::RTCP::FeedbackRtp::MessageType::TCC &&
					(
						feedback->GetMediaSsrc() != RTC::RtpProbationSsrc ||
						!GetConsumerByRtxSsrc(feedback->GetMediaSsrc())
					)
				)
				// clang-format on
				{
					MS_DEBUG_TAG(
					  rtcp,
					  "no Consumer found for received Feedback packet "
					  "[sender ssrc:%" PRIu32 ", media ssrc:%" PRIu32 "]",
					  feedback->GetSenderSsrc(),
					  feedback->GetMediaSsrc());

					break;
				}

				switch (feedback->GetMessageType())
				{
					case RTC::RTCP::FeedbackRtp::MessageType::NACK:
					{
						if (!consumer)
						{
							MS_DEBUG_TAG(
							  rtcp,
							  "no Consumer found for received NACK Feedback packet "
							  "[sender ssrc:%" PRIu32 ", media ssrc:%" PRIu32 "]",
							  feedback->GetSenderSsrc(),
							  feedback->GetMediaSsrc());

							break;
						}

						auto* nackPacket = static_cast<RTC::RTCP::FeedbackRtpNackPacket*>(packet);

						consumer->ReceiveNack(nackPacket);

						break;
					}

					case RTC::RTCP::FeedbackRtp::MessageType::TCC:
					{
						auto* feedback = static_cast<RTC::RTCP::FeedbackRtpTransportPacket*>(packet);

						if (this->tccClient)
							this->tccClient->ReceiveRtcpTransportFeedback(feedback);

#ifdef ENABLE_RTC_SENDER_BANDWIDTH_ESTIMATOR
						// Pass it to the SenderBandwidthEstimator client.
						if (this->senderBwe)
							this->senderBwe->ReceiveRtcpTransportFeedback(feedback);
#endif

						break;
					}

					default:
					{
						MS_DEBUG_TAG(
						  rtcp,
						  "ignoring unsupported %s Feedback packet "
						  "[sender ssrc:%" PRIu32 ", media ssrc:%" PRIu32 "]",
						  RTC::RTCP::FeedbackRtpPacket::MessageType2String(feedback->GetMessageType()).c_str(),
						  feedback->GetSenderSsrc(),
						  feedback->GetMediaSsrc());
					}
				}

				break;
			}

			case RTC::RTCP::Type::SR:
			{
				auto* sr = static_cast<RTC::RTCP::SenderReportPacket*>(packet);

				// Even if Sender Report packet can only contains one report.
				for (auto it = sr->Begin(); it != sr->End(); ++it)
				{
					auto& report   = *it;
					auto* producer = this->rtpListener.GetProducer(report->GetSsrc());

					if (!producer)
					{
						MS_DEBUG_TAG(
						  rtcp,
						  "no Producer found for received Sender Report [ssrc:%" PRIu32 "]",
						  report->GetSsrc());

						continue;
					}

					producer->ReceiveRtcpSenderReport(report);
				}

				break;
			}

			case RTC::RTCP::Type::SDES:
			{
				// According to RFC 3550 section 6.1 "a CNAME item MUST be included in
				// each compound RTCP packet". So this is true even for compound
				// packets sent by endpoints that are not sending any RTP stream to us
				// (thus chunks in such a SDES will have an SSCR does not match with
				// any Producer created in this Transport).
				// Therefore, and given that we do nothing with SDES, just ignore them.

				break;
			}

			case RTC::RTCP::Type::BYE:
			{
				MS_DEBUG_TAG(rtcp, "ignoring received RTCP BYE");

				break;
			}

			case RTC::RTCP::Type::XR:
			{
				auto* xr = static_cast<RTC::RTCP::ExtendedReportPacket*>(packet);

				for (auto it = xr->Begin(); it != xr->End(); ++it)
				{
					auto& report = *it;

					switch (report->GetType())
					{
						case RTC::RTCP::ExtendedReportBlock::Type::DLRR:
						{
							auto* dlrr = static_cast<RTC::RTCP::DelaySinceLastRr*>(report);

							for (auto it2 = dlrr->Begin(); it2 != dlrr->End(); ++it2)
							{
								auto& ssrcInfo = *it2;

								// SSRC should be filled in the sub-block.
								if (ssrcInfo->GetSsrc() == 0)
									ssrcInfo->SetSsrc(xr->GetSsrc());

								auto* producer = this->rtpListener.GetProducer(ssrcInfo->GetSsrc());

								if (!producer)
								{
									MS_DEBUG_TAG(
									  rtcp,
									  "no Producer found for received Sender Extended Report [ssrc:%" PRIu32 "]",
									  ssrcInfo->GetSsrc());

									continue;
								}

								producer->ReceiveRtcpXrDelaySinceLastRr(ssrcInfo);
							}

							break;
						}

						case RTC::RTCP::ExtendedReportBlock::Type::RRT:
						{
							auto* rrt = static_cast<RTC::RTCP::ReceiverReferenceTime*>(report);

							for (auto& kv : this->mapConsumers)
							{
								auto* consumer = kv.second;

								consumer->ReceiveRtcpXrReceiverReferenceTime(rrt);
							}

							break;
						}

						default:;
					}
				}

				break;
			}

			default:
			{
				MS_DEBUG_TAG(
				  rtcp,
				  "unhandled RTCP type received [type:%" PRIu8 "]",
				  static_cast<uint8_t>(packet->GetType()));
			}
		}
	}

	void Transport::SendRtcp(uint64_t nowMs)
	{
		MS_TRACE();

		std::unique_ptr<RTC::RTCP::CompoundPacket> packet{ new RTC::RTCP::CompoundPacket() };

		for (auto& kv : this->mapConsumers)
		{
			auto* consumer = kv.second;
			auto rtcpAdded = consumer->GetRtcp(packet.get(), nowMs);

			// RTCP data couldn't be added because the Compound packet is full.
			// Send the RTCP compound packet and request for RTCP again.
			if (!rtcpAdded)
			{
				SendRtcpCompoundPacket(packet.get());

				// Create a new compount packet.
				packet.reset(new RTC::RTCP::CompoundPacket());

				// Retrieve the RTCP again.
				consumer->GetRtcp(packet.get(), nowMs);
			}
		}

		for (auto& kv : this->mapProducers)
		{
			auto* producer = kv.second;
			auto rtcpAdded = producer->GetRtcp(packet.get(), nowMs);

			// RTCP data couldn't be added because the Compound packet is full.
			// Send the RTCP compound packet and request for RTCP again.
			if (!rtcpAdded)
			{
				SendRtcpCompoundPacket(packet.get());

				// Create a new compount packet.
				packet.reset(new RTC::RTCP::CompoundPacket());

				// Retrieve the RTCP again.
				producer->GetRtcp(packet.get(), nowMs);
			}
		}

		// Send the RTCP compound packet if there is any sender or receiver report.
		if (packet->GetReceiverReportCount() > 0u || packet->GetSenderReportCount() > 0u)
		{
			SendRtcpCompoundPacket(packet.get());
		}
	}

	void Transport::DistributeAvailableOutgoingBitrate()
	{
		MS_TRACE();

		MS_ASSERT(this->tccClient, "no TransportCongestionClient");

		std::multimap<uint8_t, RTC::Consumer*> multimapPriorityConsumer;

		// Fill the map with Consumers and their priority (if > 0).
		for (auto& kv : this->mapConsumers)
		{
			auto* consumer = kv.second;
			auto priority  = consumer->GetBitratePriority();

			if (priority > 0u)
				multimapPriorityConsumer.emplace(priority, consumer);
		}

		// Nobody wants bitrate. Exit.
		if (multimapPriorityConsumer.empty())
			return;

		bool baseAllocation       = true;
		uint32_t availableBitrate = this->tccClient->GetAvailableBitrate();

		this->tccClient->RescheduleNextAvailableBitrateEvent();

		MS_DEBUG_DEV("before layer-by-layer iterations [availableBitrate:%" PRIu32 "]", availableBitrate);

		// Redistribute the available bitrate by allowing Consumers to increase
		// layer by layer. Initially try to spread the bitrate across all
		// consumers. Then allocate the excess bitrate to Consumers starting
		// with the highest priorty.
		while (availableBitrate > 0u)
		{
			auto previousAvailableBitrate = availableBitrate;

			for (auto it = multimapPriorityConsumer.rbegin(); it != multimapPriorityConsumer.rend(); ++it)
			{
				auto priority  = it->first;
				auto* consumer = it->second;
				auto bweType   = this->tccClient->GetBweType();

				for (uint8_t i{ 1u }; i <= (baseAllocation ? 1u : priority); ++i)
				{
					uint32_t usedBitrate{ 0u };

					switch (bweType)
					{
						case RTC::BweType::TRANSPORT_CC:
							usedBitrate = consumer->IncreaseLayer(availableBitrate, /*considerLoss*/ false);
							break;
						case RTC::BweType::REMB:
							usedBitrate = consumer->IncreaseLayer(availableBitrate, /*considerLoss*/ true);
							break;
					}

					MS_ASSERT(usedBitrate <= availableBitrate, "Consumer used more layer bitrate than given");

					availableBitrate -= usedBitrate;

					// Exit the loop fast if used bitrate is 0.
					if (usedBitrate == 0u)
						break;
				}
			}

			// If no Consumer used bitrate, exit the loop.
			if (availableBitrate == previousAvailableBitrate)
				break;

			baseAllocation = false;
		}

		MS_DEBUG_DEV("after layer-by-layer iterations [availableBitrate:%" PRIu32 "]", availableBitrate);

		// Finally instruct Consumers to apply their computed layers.
		for (auto it = multimapPriorityConsumer.rbegin(); it != multimapPriorityConsumer.rend(); ++it)
		{
			auto* consumer = it->second;

			consumer->ApplyLayers();
		}
	}

	void Transport::ComputeOutgoingDesiredBitrate(bool forceBitrate)
	{
		MS_TRACE();

		MS_ASSERT(this->tccClient, "no TransportCongestionClient");

		uint32_t totalDesiredBitrate{ 0u };

		for (auto& kv : this->mapConsumers)
		{
			auto* consumer      = kv.second;
			auto desiredBitrate = consumer->GetDesiredBitrate();

			totalDesiredBitrate += desiredBitrate;
		}

		MS_DEBUG_DEV("total desired bitrate: %" PRIu32, totalDesiredBitrate);

		this->tccClient->SetDesiredBitrate(totalDesiredBitrate, forceBitrate);
	}

	inline void Transport::EmitTraceEventProbationType(RTC::RtpPacket* packet) const
	{
		MS_TRACE();

		if (!this->traceEventTypes.probation)
			return;

		json data = json::object();

		data["type"]      = "probation";
		data["timestamp"] = DepLibUV::GetTimeMs();
		data["direction"] = "out";

		packet->FillJson(data["info"]);

		this->shared->channelNotifier->Emit(this->id, "trace", data);
	}

	inline void Transport::EmitTraceEventBweType(
	  RTC::TransportCongestionControlClient::Bitrates& bitrates) const
	{
		MS_TRACE();

		if (!this->traceEventTypes.bwe)
			return;

		json data = json::object();

		data["type"]                            = "bwe";
		data["timestamp"]                       = DepLibUV::GetTimeMs();
		data["direction"]                       = "out";
		data["info"]["desiredBitrate"]          = bitrates.desiredBitrate;
		data["info"]["effectiveDesiredBitrate"] = bitrates.effectiveDesiredBitrate;
		data["info"]["minBitrate"]              = bitrates.minBitrate;
		data["info"]["maxBitrate"]              = bitrates.maxBitrate;
		data["info"]["startBitrate"]            = bitrates.startBitrate;
		data["info"]["maxPaddingBitrate"]       = bitrates.maxPaddingBitrate;
		data["info"]["availableBitrate"]        = bitrates.availableBitrate;

		switch (this->tccClient->GetBweType())
		{
			case RTC::BweType::TRANSPORT_CC:
				data["info"]["type"] = "transport-cc";
				break;
			case RTC::BweType::REMB:
				data["info"]["type"] = "remb";
				break;
		}

		this->shared->channelNotifier->Emit(this->id, "trace", data);
	}

	inline void Transport::OnProducerPaused(RTC::Producer* producer)
	{
		MS_TRACE();

		this->listener->OnTransportProducerPaused(this, producer);
	}

	inline void Transport::OnProducerResumed(RTC::Producer* producer)
	{
		MS_TRACE();

		this->listener->OnTransportProducerResumed(this, producer);
	}

	inline void Transport::OnProducerNewRtpStream(
	  RTC::Producer* producer, RTC::RtpStream* rtpStream, uint32_t mappedSsrc)
	{
		MS_TRACE();

		this->listener->OnTransportProducerNewRtpStream(this, producer, rtpStream, mappedSsrc);
	}

	inline void Transport::OnProducerRtpStreamScore(
	  RTC::Producer* producer, RTC::RtpStream* rtpStream, uint8_t score, uint8_t previousScore)
	{
		MS_TRACE();

		this->listener->OnTransportProducerRtpStreamScore(this, producer, rtpStream, score, previousScore);
	}

	inline void Transport::OnProducerRtcpSenderReport(
	  RTC::Producer* producer, RTC::RtpStream* rtpStream, bool first)
	{
		MS_TRACE();

		this->listener->OnTransportProducerRtcpSenderReport(this, producer, rtpStream, first);
	}

	inline void Transport::OnProducerRtpPacketReceived(RTC::Producer* producer, RTC::RtpPacket* packet)
	{
		MS_TRACE();

		this->listener->OnTransportProducerRtpPacketReceived(this, producer, packet);
	}

	inline void Transport::OnProducerSendRtcpPacket(RTC::Producer* /*producer*/, RTC::RTCP::Packet* packet)
	{
		MS_TRACE();

		SendRtcpPacket(packet);
	}

	inline void Transport::OnProducerNeedWorstRemoteFractionLost(
	  RTC::Producer* producer, uint32_t mappedSsrc, uint8_t& worstRemoteFractionLost)
	{
		MS_TRACE();

		this->listener->OnTransportNeedWorstRemoteFractionLost(
		  this, producer, mappedSsrc, worstRemoteFractionLost);
	}

	inline void Transport::OnConsumerSendRtpPacket(RTC::Consumer* consumer, RTC::RtpPacket* packet)
	{
		MS_TRACE();

		// Update abs-send-time if present.
		packet->UpdateAbsSendTime(DepLibUV::GetTimeMs());

		// Update transport wide sequence number if present.
		// clang-format off
		if (
			this->tccClient &&
			this->tccClient->GetBweType() == RTC::BweType::TRANSPORT_CC &&
			packet->UpdateTransportWideCc01(this->transportWideCcSeq + 1)
		)
		// clang-format on
		{
			this->transportWideCcSeq++;

			webrtc::RtpPacketSendInfo packetInfo;

			packetInfo.ssrc                      = packet->GetSsrc();
			packetInfo.transport_sequence_number = this->transportWideCcSeq;
			packetInfo.has_rtp_sequence_number   = true;
			packetInfo.rtp_sequence_number       = packet->GetSequenceNumber();
			packetInfo.length                    = packet->GetSize();
			packetInfo.pacing_info               = this->tccClient->GetPacingInfo();

			// Indicate the pacer (and prober) that a packet is to be sent.
			this->tccClient->InsertPacket(packetInfo);

			// When using WebRtcServer, the lifecycle of a RTC::UdpSocket maybe longer
			// than WebRtcTransport so there is a chance for the send callback to be
			// invoked *after* the WebRtcTransport has been closed (freed). To avoid
			// invalid memory access we need to use weak_ptr. Same applies in other
			// send callbacks.
			std::weak_ptr<RTC::TransportCongestionControlClient> tccClientWeakPtr(this->tccClient);

#ifdef ENABLE_RTC_SENDER_BANDWIDTH_ESTIMATOR
			std::weak_ptr<RTC::SenderBandwidthEstimator> senderBweWeakPtr(this->senderBwe);
			RTC::SenderBandwidthEstimator::SentInfo sentInfo;

			sentInfo.wideSeq     = this->transportWideCcSeq;
			sentInfo.size        = packet->GetSize();
			sentInfo.sendingAtMs = DepLibUV::GetTimeMs();

			auto* cb = new onSendCallback(
			  [tccClientWeakPtr, &packetInfo, senderBweWeakPtr, &sentInfo](bool sent)
			  {
				  if (sent)
				  {
					  auto tccClient = tccClientWeakPtr.lock();

					  if (tccClient)
					  {
						  tccClient->PacketSent(packetInfo, DepLibUV::GetTimeMsInt64());
					  }

					  auto senderBwe = senderBweWeakPtr.lock();

					  if (senderBwe)
					  {
						  sentInfo.sentAtMs = DepLibUV::GetTimeMs();
						  senderBwe->RtpPacketSent(sentInfo);
					  }
				  }
			  });

			SendRtpPacket(consumer, packet, cb);
#else
			const auto* cb = new onSendCallback(
			  [tccClientWeakPtr, &packetInfo](bool sent)
			  {
				  if (sent)
				  {
					  auto tccClient = tccClientWeakPtr.lock();

					  if (tccClient)
					  {
						  tccClient->PacketSent(packetInfo, DepLibUV::GetTimeMsInt64());
					  }
				  }
			  });

			SendRtpPacket(consumer, packet, cb);
#endif
		}
		else
		{
			SendRtpPacket(consumer, packet);
		}

		this->sendRtpTransmission.Update(packet);
	}

	inline void Transport::OnConsumerRetransmitRtpPacket(RTC::Consumer* consumer, RTC::RtpPacket* packet)
	{
		MS_TRACE();

		// Update abs-send-time if present.
		packet->UpdateAbsSendTime(DepLibUV::GetTimeMs());

		// Update transport wide sequence number if present.
		// clang-format off
		if (
			this->tccClient &&
			this->tccClient->GetBweType() == RTC::BweType::TRANSPORT_CC &&
			packet->UpdateTransportWideCc01(this->transportWideCcSeq + 1)
		)
		// clang-format on
		{
			this->transportWideCcSeq++;

			webrtc::RtpPacketSendInfo packetInfo;

			packetInfo.ssrc                      = packet->GetSsrc();
			packetInfo.transport_sequence_number = this->transportWideCcSeq;
			packetInfo.has_rtp_sequence_number   = true;
			packetInfo.rtp_sequence_number       = packet->GetSequenceNumber();
			packetInfo.length                    = packet->GetSize();
			packetInfo.pacing_info               = this->tccClient->GetPacingInfo();

			// Indicate the pacer (and prober) that a packet is to be sent.
			this->tccClient->InsertPacket(packetInfo);

			std::weak_ptr<RTC::TransportCongestionControlClient> tccClientWeakPtr(this->tccClient);

#ifdef ENABLE_RTC_SENDER_BANDWIDTH_ESTIMATOR
			std::weak_ptr<RTC::SenderBandwidthEstimator> senderBweWeakPtr = this->senderBwe;
			RTC::SenderBandwidthEstimator::SentInfo sentInfo;

			sentInfo.wideSeq     = this->transportWideCcSeq;
			sentInfo.size        = packet->GetSize();
			sentInfo.sendingAtMs = DepLibUV::GetTimeMs();

			auto* cb = new onSendCallback(
			  [tccClientWeakPtr, &packetInfo, senderBweWeakPtr, &sentInfo](bool sent)
			  {
				  if (sent)
				  {
					  auto tccClient = tccClientWeakPtr.lock();

					  if (tccClient)
					  {
						  tccClient->PacketSent(packetInfo, DepLibUV::GetTimeMsInt64());
					  }

					  auto senderBwe = senderBweWeakPtr.lock();

					  if (senderBwe)
					  {
						  sentInfo.sentAtMs = DepLibUV::GetTimeMs();
						  senderBwe->RtpPacketSent(sentInfo);
					  }
				  }
			  });

			SendRtpPacket(consumer, packet, cb);
#else
			const auto* cb = new onSendCallback(
			  [tccClientWeakPtr, &packetInfo](bool sent)
			  {
				  if (sent)
				  {
					  auto tccClient = tccClientWeakPtr.lock();

					  if (tccClient)
					  {
						  tccClient->PacketSent(packetInfo, DepLibUV::GetTimeMsInt64());
					  }
				  }
			  });

			SendRtpPacket(consumer, packet, cb);
#endif
		}
		else
		{
			SendRtpPacket(consumer, packet);
		}

		this->sendRtxTransmission.Update(packet);
	}

	inline void Transport::OnConsumerKeyFrameRequested(RTC::Consumer* consumer, uint32_t mappedSsrc)
	{
		MS_TRACE();

		if (!IsConnected())
		{
			MS_WARN_TAG(rtcp, "ignoring key rame request (transport not connected)");

			return;
		}

		this->listener->OnTransportConsumerKeyFrameRequested(this, consumer, mappedSsrc);
	}

	inline void Transport::OnConsumerNeedBitrateChange(RTC::Consumer* /*consumer*/)
	{
		MS_TRACE();

		MS_ASSERT(this->tccClient, "no TransportCongestionClient");

		DistributeAvailableOutgoingBitrate();
		ComputeOutgoingDesiredBitrate();
	}

	inline void Transport::OnConsumerNeedZeroBitrate(RTC::Consumer* /*consumer*/)
	{
		MS_TRACE();

		MS_ASSERT(this->tccClient, "no TransportCongestionClient");

		DistributeAvailableOutgoingBitrate();

		// This may be the latest active Consumer with BWE. If so we have to stop probation.
		ComputeOutgoingDesiredBitrate(/*forceBitrate*/ true);
	}

	inline void Transport::OnConsumerProducerClosed(RTC::Consumer* consumer)
	{
		MS_TRACE();

		// Remove it from the maps.
		this->mapConsumers.erase(consumer->id);

		for (auto ssrc : consumer->GetMediaSsrcs())
		{
			this->mapSsrcConsumer.erase(ssrc);

			// Tell the child class to clear associated SSRCs.
			SendStreamClosed(ssrc);
		}

		for (auto ssrc : consumer->GetRtxSsrcs())
		{
			this->mapRtxSsrcConsumer.erase(ssrc);

			// Tell the child class to clear associated SSRCs.
			SendStreamClosed(ssrc);
		}

		// Notify the listener.
		this->listener->OnTransportConsumerProducerClosed(this, consumer);

		// Delete it.
		delete consumer;

		// This may be the latest active Consumer with BWE. If so we have to stop probation.
		if (this->tccClient)
			ComputeOutgoingDesiredBitrate(/*forceBitrate*/ true);
	}

	inline void Transport::OnDataProducerMessageReceived(
	  RTC::DataProducer* dataProducer, uint32_t ppid, const uint8_t* msg, size_t len)
	{
		MS_TRACE();

		this->listener->OnTransportDataProducerMessageReceived(this, dataProducer, ppid, msg, len);
	}

	inline void Transport::OnDataConsumerSendMessage(
	  RTC::DataConsumer* dataConsumer, uint32_t ppid, const uint8_t* msg, size_t len, onQueuedCallback* cb)
	{
		MS_TRACE();

		SendMessage(dataConsumer, ppid, msg, len, cb);
	}

	inline void Transport::OnDataConsumerDataProducerClosed(RTC::DataConsumer* dataConsumer)
	{
		MS_TRACE();

		// Remove it from the maps.
		this->mapDataConsumers.erase(dataConsumer->id);

		// Notify the listener.
		this->listener->OnTransportDataConsumerDataProducerClosed(this, dataConsumer);

		if (dataConsumer->GetType() == RTC::DataConsumer::Type::SCTP)
		{
			// Tell the SctpAssociation so it can reset the SCTP stream.
			this->sctpAssociation->DataConsumerClosed(dataConsumer);
		}

		// Delete it.
		delete dataConsumer;
	}

	inline void Transport::OnSctpAssociationConnecting(RTC::SctpAssociation* /*sctpAssociation*/)
	{
		MS_TRACE();

		// Notify the Node Transport.
		json data = json::object();

		data["sctpState"] = "connecting";

		this->shared->channelNotifier->Emit(this->id, "sctpstatechange", data);
	}

	inline void Transport::OnSctpAssociationConnected(RTC::SctpAssociation* /*sctpAssociation*/)
	{
		MS_TRACE();

		// Tell all DataConsumers.
		for (auto& kv : this->mapDataConsumers)
		{
			auto* dataConsumer = kv.second;

			if (dataConsumer->GetType() == RTC::DataConsumer::Type::SCTP)
			{
				dataConsumer->SctpAssociationConnected();
			}
		}

		// Notify the Node Transport.
		json data = json::object();

		data["sctpState"] = "connected";

		this->shared->channelNotifier->Emit(this->id, "sctpstatechange", data);
	}

	inline void Transport::OnSctpAssociationFailed(RTC::SctpAssociation* /*sctpAssociation*/)
	{
		MS_TRACE();

		// Tell all DataConsumers.
		for (auto& kv : this->mapDataConsumers)
		{
			auto* dataConsumer = kv.second;

			if (dataConsumer->GetType() == RTC::DataConsumer::Type::SCTP)
			{
				dataConsumer->SctpAssociationClosed();
			}
		}

		// Notify the Node Transport.
		json data = json::object();

		data["sctpState"] = "failed";

		this->shared->channelNotifier->Emit(this->id, "sctpstatechange", data);
	}

	inline void Transport::OnSctpAssociationClosed(RTC::SctpAssociation* /*sctpAssociation*/)
	{
		MS_TRACE();

		// Tell all DataConsumers.
		for (auto& kv : this->mapDataConsumers)
		{
			auto* dataConsumer = kv.second;

			if (dataConsumer->GetType() == RTC::DataConsumer::Type::SCTP)
			{
				dataConsumer->SctpAssociationClosed();
			}
		}

		// Notify the Node Transport.
		json data = json::object();

		data["sctpState"] = "closed";

		this->shared->channelNotifier->Emit(this->id, "sctpstatechange", data);
	}

	inline void Transport::OnSctpAssociationSendData(
	  RTC::SctpAssociation* /*sctpAssociation*/, const uint8_t* data, size_t len)
	{
		MS_TRACE();

		// Ignore if destroying.
		// NOTE: This is because when the child class (i.e. WebRtcTransport) is deleted,
		// its destructor is called first and then the parent Transport's destructor,
		// and we would end here calling SendSctpData() which is an abstract method.
		if (this->destroying)
			return;

		if (this->sctpAssociation)
			SendSctpData(data, len);
	}

	inline void Transport::OnSctpAssociationMessageReceived(
	  RTC::SctpAssociation* /*sctpAssociation*/,
	  uint16_t streamId,
	  uint32_t ppid,
	  const uint8_t* msg,
	  size_t len)
	{
		MS_TRACE();

		RTC::DataProducer* dataProducer = this->sctpListener.GetDataProducer(streamId);

		if (!dataProducer)
		{
			MS_WARN_TAG(
			  sctp, "no suitable DataProducer for received SCTP message [streamId:%" PRIu16 "]", streamId);

			return;
		}

		// Pass the SCTP message to the corresponding DataProducer.
		try
		{
			dataProducer->ReceiveMessage(ppid, msg, len);
		}
		catch (std::exception& error)
		{
			// Nothing to do.
		}
	}

	inline void Transport::OnSctpAssociationBufferedAmount(
	  RTC::SctpAssociation* /*sctpAssociation*/, uint32_t bufferedAmount)
	{
		MS_TRACE();

		for (const auto& kv : this->mapDataConsumers)
		{
			auto* dataConsumer = kv.second;

			if (dataConsumer->GetType() == RTC::DataConsumer::Type::SCTP)
				dataConsumer->SctpAssociationBufferedAmount(bufferedAmount);
		}
	}

	inline void Transport::OnTransportCongestionControlClientBitrates(
	  RTC::TransportCongestionControlClient* /*tccClient*/,
	  RTC::TransportCongestionControlClient::Bitrates& bitrates)
	{
		MS_TRACE();

		MS_DEBUG_DEV("outgoing available bitrate:%" PRIu32, bitrates.availableBitrate);

		DistributeAvailableOutgoingBitrate();
		ComputeOutgoingDesiredBitrate();

		// May emit 'trace' event.
		EmitTraceEventBweType(bitrates);
	}

	inline void Transport::OnTransportCongestionControlClientSendRtpPacket(
	  RTC::TransportCongestionControlClient* tccClient,
	  RTC::RtpPacket* packet,
	  const webrtc::PacedPacketInfo& pacingInfo)
	{
		MS_TRACE();

		// Update abs-send-time if present.
		packet->UpdateAbsSendTime(DepLibUV::GetTimeMs());

		// Update transport wide sequence number if present.
		// clang-format off
		if (
			this->tccClient->GetBweType() == RTC::BweType::TRANSPORT_CC &&
			packet->UpdateTransportWideCc01(this->transportWideCcSeq + 1)
		)
		// clang-format on
		{
			this->transportWideCcSeq++;

			// May emit 'trace' event.
			EmitTraceEventProbationType(packet);

			webrtc::RtpPacketSendInfo packetInfo;

			packetInfo.ssrc                      = packet->GetSsrc();
			packetInfo.transport_sequence_number = this->transportWideCcSeq;
			packetInfo.has_rtp_sequence_number   = true;
			packetInfo.rtp_sequence_number       = packet->GetSequenceNumber();
			packetInfo.length                    = packet->GetSize();
			packetInfo.pacing_info               = pacingInfo;

			// Indicate the pacer (and prober) that a packet is to be sent.
			this->tccClient->InsertPacket(packetInfo);

			std::weak_ptr<RTC::TransportCongestionControlClient> tccClientWeakPtr(this->tccClient);

#ifdef ENABLE_RTC_SENDER_BANDWIDTH_ESTIMATOR
			std::weak_ptr<RTC::SenderBandwidthEstimator> senderBweWeakPtr = this->senderBwe;
			RTC::SenderBandwidthEstimator::SentInfo sentInfo;

			sentInfo.wideSeq     = this->transportWideCcSeq;
			sentInfo.size        = packet->GetSize();
			sentInfo.isProbation = true;
			sentInfo.sendingAtMs = DepLibUV::GetTimeMs();

			auto* cb = new onSendCallback(
			  [tccClientWeakPtr, &packetInfo, senderBweWeakPtr, &sentInfo](bool sent)
			  {
				  if (sent)
				  {
					  auto tccClient = tccClientWeakPtr.lock();

					  if (tccClient)
					  {
						  tccClient->PacketSent(packetInfo, DepLibUV::GetTimeMsInt64());
					  }

					  auto senderBwe = senderBweWeakPtr.lock();

					  if (senderBwe)
					  {
						  sentInfo.sentAtMs = DepLibUV::GetTimeMs();
						  senderBwe->RtpPacketSent(sentInfo);
					  }
				  }
			  });

			SendRtpPacket(nullptr, packet, cb);
#else
			const auto* cb = new onSendCallback(
			  [tccClientWeakPtr, &packetInfo](bool sent)
			  {
				  if (sent)
				  {
					  auto tccClient = tccClientWeakPtr.lock();

					  if (tccClient)
					  {
						  tccClient->PacketSent(packetInfo, DepLibUV::GetTimeMsInt64());
					  }
				  }
			  });

			SendRtpPacket(nullptr, packet, cb);
#endif
		}
		else
		{
			// May emit 'trace' event.
			EmitTraceEventProbationType(packet);

			SendRtpPacket(nullptr, packet);
		}

		this->sendProbationTransmission.Update(packet);

		MS_DEBUG_DEV(
		  "probation sent [seq:%" PRIu16 ", wideSeq:%" PRIu16 ", size:%zu, bitrate:%" PRIu32 "]",
		  packet->GetSequenceNumber(),
		  this->transportWideCcSeq,
		  packet->GetSize(),
		  this->sendProbationTransmission.GetBitrate(DepLibUV::GetTimeMs()));
	}

	inline void Transport::OnTransportCongestionControlServerSendRtcpPacket(
	  RTC::TransportCongestionControlServer* /*tccServer*/, RTC::RTCP::Packet* packet)
	{
		MS_TRACE();

		packet->Serialize(RTC::RTCP::Buffer);

		SendRtcpPacket(packet);
	}

#ifdef ENABLE_RTC_SENDER_BANDWIDTH_ESTIMATOR
	inline void Transport::OnSenderBandwidthEstimatorAvailableBitrate(
	  RTC::SenderBandwidthEstimator* /*senderBwe*/,
	  uint32_t availableBitrate,
	  uint32_t previousAvailableBitrate)
	{
		MS_TRACE();

		MS_DEBUG_DEV(
		  "outgoing available bitrate [now:%" PRIu32 ", before:%" PRIu32 "]",
		  availableBitrate,
		  previousAvailableBitrate);

		// TODO: Uncomment once just SenderBandwidthEstimator is used.
		// DistributeAvailableOutgoingBitrate();
		// ComputeOutgoingDesiredBitrate();
	}
#endif

	inline void Transport::OnTimer(Timer* timer)
	{
		MS_TRACE();

		// RTCP timer.
		if (timer == this->rtcpTimer)
		{
			auto interval  = static_cast<uint64_t>(RTC::RTCP::MaxVideoIntervalMs);
			uint64_t nowMs = DepLibUV::GetTimeMs();

			SendRtcp(nowMs);

			/*
			 * The interval between RTCP packets is varied randomly over the range
			 * [1.0,1.5] times the calculated interval to avoid unintended synchronization
			 * of all participants.
			 */
			interval *= static_cast<float>(Utils::Crypto::GetRandomUInt(10, 15)) / 10;

			this->rtcpTimer->Start(interval);
		}
		else if (this->bweFeedbackTimer && timer == this->bweFeedbackTimer)
		{
			if (!this->mapProducers.empty())
			{
				uint32_t currentMaxBitrate = this->maxIncomingBitrate;

				for (auto& kv : this->mapProducers)
				{
					auto* producer = kv.second;

					const auto consumers = this->listener->GetProducerConsumers(producer);
					if (!consumers.empty())
					{
						for (auto* consumer : consumers)
						{
							// Only gather BWE feedback from video consumers
							if (consumer->GetKind() == RTC::Media::Kind::VIDEO)
							{
								const auto consumerCurrentMaxBitrate = consumer->GetCurrentMaxBitrate();

								if (consumerCurrentMaxBitrate > 0u && (currentMaxBitrate == 0u || consumerCurrentMaxBitrate < currentMaxBitrate))
									currentMaxBitrate = consumerCurrentMaxBitrate;
							}
						}
					}
				}

				SetTargetIncomingBitrate(currentMaxBitrate);
			}

			this->bweFeedbackTimer->Start(RTC::RTCP::MaxVideoIntervalMs / 2);
		}
	}

	void Transport::SetTargetIncomingBitrate(uint32_t bitrate)
	{
		MS_TRACE();

		if (this->targetIncomingBitrate != bitrate)
		{
			this->targetIncomingBitrate = bitrate;
			UpdateMaxIncomingBitrate();
		}
	}

	inline void Transport::UpdateMaxIncomingBitrate()
	{
		MS_TRACE();

		if (!this->tccServer)
			return;

		auto bitrate = this->targetIncomingBitrate;

		if (bitrate == 0u || bitrate > this->maxIncomingBitrate)
			bitrate = this->maxIncomingBitrate;

		this->tccServer->SetMaxIncomingBitrate(bitrate);
	}

} // namespace RTC<|MERGE_RESOLUTION|>--- conflicted
+++ resolved
@@ -228,27 +228,10 @@
 		// Delete the RTCP timer.
 		delete this->rtcpTimer;
 		this->rtcpTimer = nullptr;
-<<<<<<< HEAD
 
 		// Delete BWE feedback timer.
 		delete this->bweFeedbackTimer;
 		this->bweFeedbackTimer = nullptr;
-
-		// Delete Transport-CC client.
-		delete this->tccClient;
-		this->tccClient = nullptr;
-
-		// Delete Transport-CC server.
-		delete this->tccServer;
-		this->tccServer = nullptr;
-
-#ifdef ENABLE_RTC_SENDER_BANDWIDTH_ESTIMATOR
-		// Delete Sender BWE.
-		delete this->senderBwe;
-		this->senderBwe = nullptr;
-#endif
-=======
->>>>>>> 697394a4
 	}
 
 	void Transport::CloseProducersAndConsumers()
